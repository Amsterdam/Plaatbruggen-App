"""Module for creating horizontal section views of the bridge."""

from typing import TYPE_CHECKING

import plotly.graph_objects as go
import trimesh

from src.geometry.model_creator import create_3d_model, create_cross_section

if TYPE_CHECKING:
    from app.bridge.parametrization import BridgeParametrization


<<<<<<< HEAD
def create_horizontal_section_annotations(
    params: dict | Munch, all_y: list[float]
) -> list[go.layout.Annotation]:
=======
def create_horizontal_section_view(params: "BridgeParametrization", section_loc: float) -> go.Figure:
>>>>>>> c54df40b
    """
    Create Plotly annotation objects for the horizontal section view.

    :param params: Input parameters for the bridge dimensions.
    :type params: dict | Munch
    :param all_y: List of all y-coordinates in the section.
    :type all_y: list[float]
    :returns: List of Plotly annotation objects for the horizontal section.
    :rtype: list[go.layout.Annotation]
    """
<<<<<<< HEAD
=======
    # Generate the 3D model without coordinate axes
    scene = create_3d_model(params, axes=False)
    combined_mesh = trimesh.util.concatenate(scene.geometry.values())

    # Define the slicing plane for the horizontal section
    # The plane is horizontal (normal to z-axis) at the specified height
    plane_origin = [0, 0, section_loc]
    plane_normal = [0, 0, 1]

    # Create the section by slicing the 3D model
    combined_scene_2d = create_cross_section(combined_mesh, plane_origin, plane_normal, axes=False)
    combined_scene_2d_mesh = trimesh.util.concatenate(combined_scene_2d.geometry.values())

    # Extract vertices and entities from the sliced mesh
    vertices = combined_scene_2d_mesh.vertices
    entities = combined_scene_2d_mesh.entities

    # Initialize the Plotly figure
    fig = go.Figure()

    # Collect all x and y coordinates to determine the plot range
    all_x = []
    all_y = []
    for entity in entities:
        points = entity.points
        for point in points:
            all_x.append(vertices[point][0])
            all_y.append(vertices[point][1])

    # Calculate plot ranges with padding for better visualization
    x_range = [min(all_x) - 2, max(all_x) + 2]
    y_range = [min(all_y) - 2, max(all_y) + 2]

    # Create line traces for each entity in the section
    for entity in entities:
        x = []
        y = []
        points = entity.points
        for point in points:
            x.append(vertices[point][0])
            y.append(vertices[point][1])

        # Add each line segment to the plot
        fig.add_trace(
            go.Scatter(
                x=x,
                y=y,
                mode="lines",
                line={"color": "black"},  # Consistent black color for all lines
            )
        )

    # Prepare annotations
>>>>>>> c54df40b
    all_annotations = []
    only_zone2 = False
    if params.input.dimensions.horizontal_section_loc >= 0:
        only_zone2 = True

<<<<<<< HEAD
    row_labels = list(range(len(params.bridge_segments_array)))
=======
    # Create lists for row_labels and l values
    row_labels = list(range(len(params.input.dimensions.bridge_segments_array)))
>>>>>>> c54df40b
    l_values = []
    l_values_cumulative = []
    l_cumulative = 0
    b_values_1 = []
    b_values_2 = []
    b_values_3 = []
    zone1_center_y = []
    zone2_center_y = []
    zone3_center_y = []

    for segment in params.bridge_segments_array:
      
        l_values.append(segment.l)
        l_cumulative += segment.l
        l_values_cumulative.append(l_cumulative)
        b_values_1.append(segment.bz1)
        b_values_2.append(segment.bz2)
        b_values_3.append(segment.bz3)
        zone1_center_y.append(segment.bz2/2 + segment.bz1/2)
        zone2_center_y.append(0)
        zone3_center_y.append(-segment.bz2/2 - segment.bz3/2)

    zone_center_x = [cum + val / 2 for cum, val in zip(l_values_cumulative, l_values[1:])]

    cross_section_labels = [
        go.layout.Annotation(
            x=cs_x,
<<<<<<< HEAD
            y=max(all_y) + 0.5,
            text=f"<b>D-{i+1}</b>",
=======
            y=max(all_y) + 0.5,  # Position above the highest point
            text=f"<b>D-{i + 1}</b>",
>>>>>>> c54df40b
            showarrow=False,
            font={"size": 15, "color": "black"},
            align="center",
            xanchor="center",
            yanchor="bottom",
            textangle=0,
            ax=0,
            ay=0,
        )
<<<<<<< HEAD
        for i, cs_x in zip(row_labels, l_values_cumulative)
=======
        for i, cs_x in zip(row_labels, l_values_cumulative)  # Use the extracted lists
>>>>>>> c54df40b
    ]
    all_annotations.extend(cross_section_labels)

    zone_labels = []
    if not only_zone2:
        zone1_labels = [
            go.layout.Annotation(
                x=zcx,
                y=cz1,
                text=f"<b>Z1-{i+1}</b>",
                showarrow=False,
                font={"size": 12, "color": "black"},
                align="center",
                xanchor="center",
                yanchor="middle",
                textangle=0,
                ax=0,
                ay=0,
            )
            for i, zcx, cz1 in zip(row_labels, zone_center_x, zone1_center_y)
        ]
        zone_labels.extend(zone1_labels)
    zone2_labels = [
        go.layout.Annotation(
            x=zcx,
            y=cz2,
            text=f"<b>Z2-{i+1}</b>",
            showarrow=False,
            font={"size": 12, "color": "black"},
            align="center",
            xanchor="center",
            yanchor="middle",
            textangle=0,
            ax=0,
            ay=0,
        )
        for i, zcx, cz2 in zip(row_labels, zone_center_x, zone2_center_y)
    ]
    zone_labels.extend(zone2_labels)
    if not only_zone2:
        zone3_labels = [
            go.layout.Annotation(
                x=zcx,
                y=cz3,
                text=f"<b>Z3-{i+1}</b>",
                showarrow=False,
                font={"size": 12, "color": "black"},
                align="center",
                xanchor="center",
                yanchor="middle",
                textangle=0,
                ax=0,
                ay=0,
            )
            for i, zcx, cz3 in zip(row_labels, zone_center_x, zone3_center_y)
        ]
        zone_labels.extend(zone3_labels)
    all_annotations.extend(zone_labels)

    dimension_annotations = [
        go.layout.Annotation(
            x=zcx,
            y=min(all_y) - 1.0,
            text=f"<b>l = {length}m</b>",
            showarrow=False,
            font={"size": 12, "color": "red"},
            align="center",
            xanchor="center",
            yanchor="top",
            textangle=0,
            ax=0,
            ay=0,
        )
        for length, zcx in zip(l_values[1:], zone_center_x)
    ]
    all_annotations.extend(dimension_annotations)

    if not only_zone2:
        width_annotations_zone1 = [
            go.layout.Annotation(
                x=zcx - 1,
                y=cz1,
                text=f"<b>b = {bz1}m</b>",
                showarrow=False,
                font={"size": 12, "color": "green"},
                align="center",
                xanchor="center",
                yanchor="middle",
                textangle=-90,
                ax=0,
                ay=0,
            )
            for zcx, cz1, bz1 in zip(l_values_cumulative, zone1_center_y, b_values_1)
        ]
        all_annotations.extend(width_annotations_zone1)
    width_annotations_zone2 = [
        go.layout.Annotation(
            x=zcx - 1,
            y=cz2,
            text=f"<b>b = {bz2}m</b>",
            showarrow=False,
            font={"size": 12, "color": "green"},
            align="center",
            xanchor="center",
            yanchor="middle",
            textangle=-90,
            ax=0,
            ay=0,
        )
        for zcx, cz2, bz2 in zip(l_values_cumulative, zone2_center_y, b_values_2)
    ]
    if not only_zone2:
        width_annotations_zone3 = [
            go.layout.Annotation(
                x=zcx - 1,
                y=cz3,
                text=f"<b>b = {bz3}m</b>",
                showarrow=False,
                font={"size": 12, "color": "green"},
                align="center",
                xanchor="center",
                yanchor="middle",
                textangle=-90,
                ax=0,
                ay=0,
            )
            for zcx, cz3, bz3 in zip(l_values_cumulative, zone3_center_y, b_values_3)
        ]
        all_annotations.extend(width_annotations_zone3)
    all_annotations.extend(width_annotations_zone2)
    return all_annotations


def create_horizontal_section_view(params: dict | Munch, section_loc: float) -> go.Figure:
    """
    Creates a 2D horizontal section view of the bridge using Plotly.
    This function creates a 2D representation of the bridge's horizontal section by:
    1. Creating a 3D model of the bridge
    2. Slicing it with a horizontal plane at the specified height
    3. Converting the resulting section into a 2D plot showing length (x) vs width (y).

    Args:
        params (dict | Munch): Input parameters for the bridge dimensions.
        section_loc (float): Location of the horizontal section along the z-axis.

    Returns:
        go.Figure: A 2D representation of the horizontal section.

    """
    # Generate the 3D model without coordinate axes
    scene = create_3d_model(params, axes=False)
    combined_mesh = trimesh.util.concatenate(scene.geometry.values())

    # Define the slicing plane for the horizontal section
    # The plane is horizontal (normal to z-axis) at the specified height
    plane_origin = [0, 0, section_loc]
    plane_normal = [0, 0, 1]

    # Create the section by slicing the 3D model
    combined_scene_2d = create_cross_section(combined_mesh, plane_origin, plane_normal, axes=False)
    combined_scene_2d_mesh = trimesh.util.concatenate(combined_scene_2d.geometry.values())

    # Extract vertices and entities from the sliced mesh
    vertices = combined_scene_2d_mesh.vertices
    entities = combined_scene_2d_mesh.entities

    # Initialize the Plotly figure
    fig = go.Figure()

    # Collect all x and y coordinates to determine the plot range
    all_x = []
    all_y = []
    for entity in entities:
        points = entity.points
        for point in points:
            all_x.append(vertices[point][0])
            all_y.append(vertices[point][1])

    # Calculate plot ranges with padding for better visualization
    x_range = [min(all_x) - 2, max(all_x) + 2]
    y_range = [min(all_y) - 2, max(all_y) + 2]

    # Create line traces for each entity in the section
    for entity in entities:
        x = []
        y = []
        points = entity.points
        for point in points:
            x.append(vertices[point][0])
            y.append(vertices[point][1])

        # Add each line segment to the plot
        fig.add_trace(go.Scatter(
            x=x,
            y=y,
            mode="lines",
            line={"color": "black"}  # Consistent black color for all lines
        ))

    # Prepare annotations using the new function
    all_annotations = create_horizontal_section_annotations(params, all_y)

    # Configure the plot layout with appropriate ranges and labels
    fig.update_layout(
        title="Horizontale doorsnede (Horizontal Section)",
        showlegend=False,
        autosize=True,
        xaxis={"range": x_range, "constrain": "domain", "title": "X-as - Lengte [m]"},
        yaxis={"range": y_range, "scaleanchor": "x", "scaleratio": 1, "title": "Y-as - Breedte [m]"},
        margin={"l": 50, "r": 50, "t": 50, "b": 50},
        annotations=all_annotations,
    )

    return fig<|MERGE_RESOLUTION|>--- conflicted
+++ resolved
@@ -10,14 +10,9 @@
 if TYPE_CHECKING:
     from app.bridge.parametrization import BridgeParametrization
 
-
-<<<<<<< HEAD
 def create_horizontal_section_annotations(
     params: dict | Munch, all_y: list[float]
 ) -> list[go.layout.Annotation]:
-=======
-def create_horizontal_section_view(params: "BridgeParametrization", section_loc: float) -> go.Figure:
->>>>>>> c54df40b
     """
     Create Plotly annotation objects for the horizontal section view.
 
@@ -28,73 +23,12 @@
     :returns: List of Plotly annotation objects for the horizontal section.
     :rtype: list[go.layout.Annotation]
     """
-<<<<<<< HEAD
-=======
-    # Generate the 3D model without coordinate axes
-    scene = create_3d_model(params, axes=False)
-    combined_mesh = trimesh.util.concatenate(scene.geometry.values())
-
-    # Define the slicing plane for the horizontal section
-    # The plane is horizontal (normal to z-axis) at the specified height
-    plane_origin = [0, 0, section_loc]
-    plane_normal = [0, 0, 1]
-
-    # Create the section by slicing the 3D model
-    combined_scene_2d = create_cross_section(combined_mesh, plane_origin, plane_normal, axes=False)
-    combined_scene_2d_mesh = trimesh.util.concatenate(combined_scene_2d.geometry.values())
-
-    # Extract vertices and entities from the sliced mesh
-    vertices = combined_scene_2d_mesh.vertices
-    entities = combined_scene_2d_mesh.entities
-
-    # Initialize the Plotly figure
-    fig = go.Figure()
-
-    # Collect all x and y coordinates to determine the plot range
-    all_x = []
-    all_y = []
-    for entity in entities:
-        points = entity.points
-        for point in points:
-            all_x.append(vertices[point][0])
-            all_y.append(vertices[point][1])
-
-    # Calculate plot ranges with padding for better visualization
-    x_range = [min(all_x) - 2, max(all_x) + 2]
-    y_range = [min(all_y) - 2, max(all_y) + 2]
-
-    # Create line traces for each entity in the section
-    for entity in entities:
-        x = []
-        y = []
-        points = entity.points
-        for point in points:
-            x.append(vertices[point][0])
-            y.append(vertices[point][1])
-
-        # Add each line segment to the plot
-        fig.add_trace(
-            go.Scatter(
-                x=x,
-                y=y,
-                mode="lines",
-                line={"color": "black"},  # Consistent black color for all lines
-            )
-        )
-
-    # Prepare annotations
->>>>>>> c54df40b
     all_annotations = []
     only_zone2 = False
     if params.input.dimensions.horizontal_section_loc >= 0:
         only_zone2 = True
 
-<<<<<<< HEAD
     row_labels = list(range(len(params.bridge_segments_array)))
-=======
-    # Create lists for row_labels and l values
-    row_labels = list(range(len(params.input.dimensions.bridge_segments_array)))
->>>>>>> c54df40b
     l_values = []
     l_values_cumulative = []
     l_cumulative = 0
@@ -106,7 +40,6 @@
     zone3_center_y = []
 
     for segment in params.bridge_segments_array:
-      
         l_values.append(segment.l)
         l_cumulative += segment.l
         l_values_cumulative.append(l_cumulative)
@@ -117,18 +50,13 @@
         zone2_center_y.append(0)
         zone3_center_y.append(-segment.bz2/2 - segment.bz3/2)
 
-    zone_center_x = [cum + val / 2 for cum, val in zip(l_values_cumulative, l_values[1:])]
+    zone_center_x = [cum + val/2 for cum, val in zip(l_values_cumulative, l_values[1:])]
 
     cross_section_labels = [
         go.layout.Annotation(
             x=cs_x,
-<<<<<<< HEAD
             y=max(all_y) + 0.5,
             text=f"<b>D-{i+1}</b>",
-=======
-            y=max(all_y) + 0.5,  # Position above the highest point
-            text=f"<b>D-{i + 1}</b>",
->>>>>>> c54df40b
             showarrow=False,
             font={"size": 15, "color": "black"},
             align="center",
@@ -138,11 +66,7 @@
             ax=0,
             ay=0,
         )
-<<<<<<< HEAD
         for i, cs_x in zip(row_labels, l_values_cumulative)
-=======
-        for i, cs_x in zip(row_labels, l_values_cumulative)  # Use the extracted lists
->>>>>>> c54df40b
     ]
     all_annotations.extend(cross_section_labels)
 
@@ -277,6 +201,7 @@
 
 
 def create_horizontal_section_view(params: dict | Munch, section_loc: float) -> go.Figure:
+
     """
     Creates a 2D horizontal section view of the bridge using Plotly.
     This function creates a 2D representation of the bridge's horizontal section by:
@@ -335,12 +260,14 @@
             y.append(vertices[point][1])
 
         # Add each line segment to the plot
-        fig.add_trace(go.Scatter(
-            x=x,
-            y=y,
-            mode="lines",
-            line={"color": "black"}  # Consistent black color for all lines
-        ))
+        fig.add_trace(
+            go.Scatter(
+                x=x,
+                y=y,
+                mode="lines",
+                line={"color": "black"},  # Consistent black color for all lines
+            )
+        )
 
     # Prepare annotations using the new function
     all_annotations = create_horizontal_section_annotations(params, all_y)
