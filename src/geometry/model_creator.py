--- conflicted
+++ resolved
@@ -56,28 +56,17 @@
     return box_mesh
 
 
-<<<<<<< HEAD
 def create_rebars(params: Munch, color: list) -> trimesh.Trimesh:
     """Create a mesh representing rebars based on specified parameters."""
-=======
-def create_rebars(params: Munch, color: list) -> trimesh.Scene:  # noqa: C901, PLR0915
-    """
-    Create a mesh representing rebars based on specified parameters.
->>>>>>> c7301f91
 
     def get_zone_dimensions(position: int, segment_idx: int) -> dict:
         """Get geometric dimensions for a zone based on its position and segment."""
         segment_data = bridge_segments_array[segment_idx]
         next_segment_data = bridge_segments_array[segment_idx + 1]
 
-<<<<<<< HEAD
         # Get the zone widths at the start and end of the segment
         bz = getattr(segment_data, f"bz{position}")
         bz_next = getattr(next_segment_data, f"bz{position}")
-=======
-    Returns:
-        trimesh.Scene: A trimesh object representing the rebars.
->>>>>>> c7301f91
 
         # For position 2 (middle zone), use bz2 for both height and width
         if position == 2:
@@ -94,6 +83,26 @@
             "height_end": height_end,
             "length": next_segment_data.l
         }
+def create_rebars(params: Munch, color: list) -> trimesh.Scene:  # noqa: C901, PLR0915
+    """
+    Create a mesh representing rebars based on specified parameters.
+
+    Args:
+        params (Munch): Parameters for the rebars, including positions and dimensions.
+        color (list): RGBA color for the rebars, format [R, G, B, A].
+
+    Returns:
+        trimesh.Scene: A trimesh object representing the rebars.
+
+    """
+
+    def get_cumulative_distance(segment_idx: int) -> float:
+        """Calculate the cumulative distance to the start of a segment."""
+        total_distance = 0.0
+        for i in range(segment_idx):
+            # The l parameter in each segment defines the distance to the next segment
+            total_distance += bridge_segments_array[i + 1].l
+        return total_distance
 
     def get_zone_parameters(zone_entry: Munch) -> dict:
         """Get all parameters for a specific zone."""
@@ -225,7 +234,6 @@
         positions.sort()
         return [pos + y_offset for pos in positions]
 
-<<<<<<< HEAD
     def calculate_bijleg_positions(positions: list[float], y_offset: float = 0) -> list[float]:
         """Calculate positions for bijlegwapening (additional reinforcement) by finding midpoints between main reinforcement."""
         if len(positions) < 2:
@@ -240,10 +248,7 @@
         # Add y_offset to all positions
         return [pos + y_offset for pos in bijleg_positions]
 
-    def get_shear_positions(width_eff: float, hoh: float, diameter_shear: float, zone_params: dict) -> list[float]:
-=======
     def get_shear_positions(width_eff: float, hoh: float, diameter_shear: float) -> list[float]:
->>>>>>> c7301f91
         """Calculate positions for shear reinforcement."""
         n_rebars = int(width_eff / hoh)
         if n_rebars < 1:
@@ -389,91 +394,6 @@
                 zone_dims["height_end"]
             )
 
-            # Create longitudinal top reinforcement
-            top_positions = calculate_rebar_positions(effective_widths["long_top"], zone_params["hoh_long_top"], y_offset)
-            create_rebar_meshes(
-                top_positions,
-                z_positions["long_top"],
-                zone_params["diam_long_top"],
-                zone_dims["length"],
-                x_offset,
-                zone_dims["height_start"],
-                zone_dims["height_end"]
-            )        
-
-            # Create bottom shear reinforcement
-            if zone_params.get("hoh_shear_bottom") and zone_params.get("diam_shear_bottom"):
-                shear_positions_bottom = get_shear_positions(effective_widths["shear_bottom"], zone_params["hoh_shear_bottom"], zone_params["diam_shear_bottom"], zone_params)
-                create_shear_rebars(
-                    shear_positions_bottom, y_offset, zone_dims["bz"], zone_params["diam_shear_bottom"], z_positions["shear_bottom"], x_offset, zone_dims["height_start"], zone_dims["height_end"]
-                )
-
-<<<<<<< HEAD
-            # Create top shear reinforcement
-            if zone_params.get("hoh_shear_top") and zone_params.get("diam_shear_top"):
-                shear_positions_top = get_shear_positions(effective_widths["shear_top"], zone_params["hoh_shear_top"], zone_params["diam_shear_top"], zone_params)
-                create_shear_rebars(
-                    shear_positions_top, y_offset, zone_dims["bz"], zone_params["diam_shear_top"], z_positions["shear_top"], x_offset, zone_dims["height_start"], zone_dims["height_end"]
-                )
-
-            # Create bijlegwapening (additional reinforcement) if enabled
-            if zone_params.get("heeft_bijlegwapening"):
-                # Bottom longitudinal additional reinforcement
-                bijleg_positions_bottom = calculate_bijleg_positions(bottom_positions)
-                if bijleg_positions_bottom:
-                    create_rebar_meshes(
-                        bijleg_positions_bottom,
-                        z_positions["long_bottom"],
-                        zone_params["bijleg_diam_long_bottom"],
-                        zone_dims["length"],
-                        x_offset,
-                        zone_dims["height_start"],
-                        zone_dims["height_end"]
-                    )
-
-                # Top longitudinal additional reinforcement
-                bijleg_positions_top = calculate_bijleg_positions(top_positions)
-                if bijleg_positions_top:
-                    create_rebar_meshes(
-                        bijleg_positions_top,
-                        z_positions["long_top"],
-                        zone_params["bijleg_diam_long_top"],
-                        zone_dims["length"],
-                        x_offset,
-                        zone_dims["height_start"],
-                        zone_dims["height_end"]
-                    )
-
-                # Bottom transverse additional reinforcement
-                if zone_params.get("hoh_shear_bottom") and zone_params.get("bijleg_diam_shear_bottom"):
-                    bijleg_shear_positions_bottom = calculate_bijleg_positions(shear_positions_bottom)
-                    if bijleg_shear_positions_bottom:
-                        create_shear_rebars(
-                            bijleg_shear_positions_bottom,
-                            y_offset,
-                            zone_dims["bz"],
-                            zone_params["bijleg_diam_shear_bottom"],
-                            z_positions["shear_bottom"],
-                            x_offset,
-                            zone_dims["height_start"],
-                            zone_dims["height_end"]
-                        )
-
-                # Top transverse additional reinforcement
-                if zone_params.get("hoh_shear_top") and zone_params.get("bijleg_diam_shear_top"):
-                    bijleg_shear_positions_top = calculate_bijleg_positions(shear_positions_top)
-                    if bijleg_shear_positions_top:
-                        create_shear_rebars(
-                            bijleg_shear_positions_top,
-                            y_offset,
-                            zone_dims["bz"],
-                            zone_params["bijleg_diam_shear_top"],
-                            z_positions["shear_top"],
-                            x_offset,
-                            zone_dims["height_start"],
-                            zone_dims["height_end"]
-                        )
-=======
         top_positions = calculate_rebar_positions(effective_widths["long_top"], zone_params["hoh_long_top"], y_offset)
         create_rebar_meshes(
             top_positions,
@@ -500,11 +420,11 @@
                 zone_dims["height_end"],
             )
 
-        # Create top shear reinforcement
-        if zone_params.get("hoh_shear_top") and zone_params.get("diam_shear_top"):
-            shear_positions_top = get_shear_positions(effective_widths["shear_top"], zone_params["hoh_shear_top"], zone_params["diam_shear_top"])
-            create_shear_rebars(
-                shear_positions_top,
+            # Create top shear reinforcement
+            if zone_params.get("hoh_shear_top") and zone_params.get("diam_shear_top"):
+                shear_positions_top = get_shear_positions(effective_widths["shear_top"], zone_params["hoh_shear_top"], zone_params["diam_shear_top"])
+                create_shear_rebars(
+                    shear_positions_top,
                 y_offset,
                 zone_dims["bz"],
                 zone_params["diam_shear_top"],
@@ -512,8 +432,65 @@
                 x_offset,
                 zone_dims["height_start"],
                 zone_dims["height_end"],
-            )
->>>>>>> c7301f91
+                )
+
+            # Create bijlegwapening (additional reinforcement) if enabled
+            if zone_params.get("heeft_bijlegwapening"):
+                # Bottom longitudinal additional reinforcement
+                bijleg_positions_bottom = calculate_bijleg_positions(bottom_positions)
+                if bijleg_positions_bottom:
+                    create_rebar_meshes(
+                        bijleg_positions_bottom,
+                        z_positions["long_bottom"],
+                        zone_params["bijleg_diam_long_bottom"],
+                        zone_dims["length"],
+                        x_offset,
+                        zone_dims["height_start"],
+                        zone_dims["height_end"]
+                    )
+
+                # Top longitudinal additional reinforcement
+                bijleg_positions_top = calculate_bijleg_positions(top_positions)
+                if bijleg_positions_top:
+                    create_rebar_meshes(
+                        bijleg_positions_top,
+                        z_positions["long_top"],
+                        zone_params["bijleg_diam_long_top"],
+                        zone_dims["length"],
+                        x_offset,
+                        zone_dims["height_start"],
+                        zone_dims["height_end"]
+                    )
+
+                # Bottom transverse additional reinforcement
+                if zone_params.get("hoh_shear_bottom") and zone_params.get("bijleg_diam_shear_bottom"):
+                    bijleg_shear_positions_bottom = calculate_bijleg_positions(shear_positions_bottom)
+                    if bijleg_shear_positions_bottom:
+                        create_shear_rebars(
+                            bijleg_shear_positions_bottom,
+                            y_offset,
+                            zone_dims["bz"],
+                            zone_params["bijleg_diam_shear_bottom"],
+                            z_positions["shear_bottom"],
+                            x_offset,
+                            zone_dims["height_start"],
+                            zone_dims["height_end"]
+                        )
+
+                # Top transverse additional reinforcement
+                if zone_params.get("hoh_shear_top") and zone_params.get("bijleg_diam_shear_top"):
+                    bijleg_shear_positions_top = calculate_bijleg_positions(shear_positions_top)
+                    if bijleg_shear_positions_top:
+                        create_shear_rebars(
+                            bijleg_shear_positions_top,
+                            y_offset,
+                            zone_dims["bz"],
+                            zone_params["bijleg_diam_shear_top"],
+                            z_positions["shear_top"],
+                            x_offset,
+                            zone_dims["height_start"],
+                            zone_dims["height_end"]
+                        )
 
     return rebar_scene  # type: ignore[return-value]  # Scene is functionally compatible with Trimesh in this context
 
