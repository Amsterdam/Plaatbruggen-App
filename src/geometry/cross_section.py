"""Module for creating cross section views of the bridge."""

import plotly.graph_objects as go
import trimesh
from munch import Munch  # type: ignore[import-untyped]

from src.geometry.model_creator import create_3d_model, create_cross_section


def create_cross_section_annotations(params: dict | Munch, all_z: list[float]) -> list[go.layout.Annotation]:
    """
    Create Plotly annotation objects for the cross-section view.

    :param params: Input parameters for the bridge dimensions.
    :type params: dict | Munch
    :param all_z: List of all z-coordinates in the cross-section.
    :type all_z: list[float]
    :returns: List of Plotly annotation objects for the cross-section.
    :rtype: list[go.layout.Annotation]
    """
<<<<<<< HEAD
    if isinstance(params, dict) and not isinstance(params, Munch):
=======
    if not isinstance(params, Munch):
>>>>>>> 3c9753e3
        params = Munch.fromDict(params)
    l_values = []
    l_values_cumulative = []
    l_cumulative = 0
    b_values_1 = []
    b_values_2 = []
    b_values_3 = []
    zone1_center_y = []
    zone2_center_y = []
    zone3_center_y = []
    zone1_h = []
    zone2_h = []
    zone3_h = []
    zone1_h_center_y = []
    zone2_h_center_y = []
    zone3_h_center_y = []
    zone1_h_location = []
    zone2_h_location = []
    zone3_h_location = []

    for segment in params.bridge_segments_array:
        l_values.append(segment.l)
        l_cumulative += segment.l
        l_values_cumulative.append(l_cumulative)

        b_values_1.append(segment.bz1)
        b_values_2.append(segment.bz2)
        b_values_3.append(segment.bz3)
        zone1_center_y.append(segment.bz2 / 2 + segment.bz1 / 2)
        zone2_center_y.append(0)
        zone3_center_y.append(-segment.bz2 / 2 - segment.bz3 / 2)

        zone1_h.append(segment.dz)
        zone2_h.append(segment.dz_2)
        zone3_h.append(segment.dz)

        zone1_h_center_y.append(-segment.dz / 2)
        zone2_h_center_y.append(-segment.dz + segment.dz_2 / 2)
        zone3_h_center_y.append(-segment.dz / 2)

        zone1_h_location.append(segment.bz2 / 2)
        zone2_h_location.append(-segment.bz2 / 2)
        zone3_h_location.append(-segment.bz2 / 2 - segment.bz3)

    # Find which segment the cross section is located in
    section_loc_param = params.input.dimensions.cross_section_loc
    segment_index = 0
    for i, cumulative_length in enumerate(l_values_cumulative):
        if section_loc_param <= cumulative_length:
            segment_index = i
            break

    all_annotations: list[go.layout.Annotation] = []

    # Zone labels
    zone_labels = [
        go.layout.Annotation(
            x=zone1_center_y[segment_index],
            y=zone1_h_center_y[segment_index],
            text=f"<b>Z1-{segment_index}</b>",
            showarrow=False,
            font={"size": 12, "color": "black"},
            align="center",
            xanchor="center",
            yanchor="middle",
            textangle=0,
            ax=0,
            ay=0,
        ),
        go.layout.Annotation(
            x=zone2_center_y[segment_index],
            y=zone2_h_center_y[segment_index],
            text=f"<b>Z2-{segment_index}</b>",
            showarrow=False,
            font={"size": 12, "color": "black"},
            align="center",
            xanchor="center",
            yanchor="middle",
            textangle=0,
            ax=0,
            ay=0,
        ),
        go.layout.Annotation(
            x=zone3_center_y[segment_index],
            y=zone3_h_center_y[segment_index],
            text=f"<b>Z3-{segment_index}</b>",
            showarrow=False,
            font={"size": 12, "color": "black"},
            align="center",
            xanchor="center",
            yanchor="middle",
            textangle=0,
            ax=0,
            ay=0,
        ),
    ]
    all_annotations.extend(zone_labels)

    # Width dimension annotations for each zone
    min_z = min(all_z)
    zone_width_annotations = [
        go.layout.Annotation(
            x=zone1_center_y[segment_index],
            y=min_z - 1.0,
            text=f"<b>b = {b_values_1[segment_index]}m</b>",
            showarrow=False,
            font={"size": 12, "color": "green"},
            align="center",
            xanchor="center",
            yanchor="middle",
            textangle=0,
            ax=0,
            ay=0,
        ),
        go.layout.Annotation(
            x=zone2_center_y[segment_index],
            y=min_z - 1.0,
            text=f"<b>b = {b_values_2[segment_index]}m</b>",
            showarrow=False,
            font={"size": 12, "color": "green"},
            align="center",
            xanchor="center",
            yanchor="middle",
            textangle=0,
            ax=0,
            ay=0,
        ),
        go.layout.Annotation(
            x=zone3_center_y[segment_index],
            y=min_z - 1.0,
            text=f"<b>b = {b_values_3[segment_index]}m</b>",
            showarrow=False,
            font={"size": 12, "color": "green"},
            align="center",
            xanchor="center",
            yanchor="middle",
            textangle=0,
            ax=0,
            ay=0,
        ),
    ]
    all_annotations.extend(zone_width_annotations)

    # Height dimension annotations for each zone
    zone_height_annotations = [
        go.layout.Annotation(
            x=zone1_h_location[segment_index],
            y=zone1_h_center_y[segment_index],
            text=f"<b>h = {zone1_h[segment_index]}m</b>",
            showarrow=False,
            font={"size": 12, "color": "blue"},
            align="center",
            xanchor="right",
            yanchor="middle",
            textangle=-90,
            ax=0,
            ay=0,
        ),
        go.layout.Annotation(
            x=zone2_h_location[segment_index],
            y=zone2_h_center_y[segment_index],
            text=f"<b>h = {zone2_h[segment_index]}m</b>",
            showarrow=False,
            font={"size": 12, "color": "blue"},
            align="center",
            xanchor="right",
            yanchor="middle",
            textangle=-90,
            ax=0,
            ay=0,
        ),
        go.layout.Annotation(
            x=zone3_h_location[segment_index],
            y=zone3_h_center_y[segment_index],
            text=f"<b>h = {zone3_h[segment_index]}m</b>",
            showarrow=False,
            font={"size": 12, "color": "blue"},
            align="center",
            xanchor="right",
            yanchor="middle",
            textangle=-90,
            ax=0,
            ay=0,
        ),
    ]
    all_annotations.extend(zone_height_annotations)

    return all_annotations


def create_cross_section_view(params: dict | Munch, section_loc: float) -> go.Figure:
    """
    Creates a 2D cross-section view of the bridge using Plotly.
    This function creates a 2D representation of the bridge's cross-section by:
    1. Creating a 3D model of the bridge
    2. Slicing it with a vertical plane parallel to the y-z plane
    3. Converting the resulting cross-section into a 2D plot showing width (y) vs height (z).

    Args:
        params (dict | Munch): Input parameters for the bridge dimensions.
        section_loc (float): Location of the cross-section along the x-axis.

    Returns:
        go.Figure: A 2D representation of the cross-section.

    """
    if isinstance(params, dict) and not isinstance(params, Munch):
        params = Munch.fromDict(params)
    # Generate the 3D model without coordinate axes
    scene = create_3d_model(params, axes=False)
    combined_mesh = trimesh.util.concatenate(scene.geometry.values())

    # Define the slicing plane for the cross-section
    # The plane is vertical (normal to x-axis) at the specified location
    plane_origin = [section_loc, 0, 0]
    plane_normal = [1, 0, 0]

    # Create the cross-section by slicing the 3D model
    combined_scene_2d = create_cross_section(combined_mesh, plane_origin, plane_normal, axes=False)
    combined_scene_2d_mesh = trimesh.util.concatenate(combined_scene_2d.geometry.values())

    # Extract vertices and entities from the sliced mesh
    vertices = combined_scene_2d_mesh.vertices
    entities = combined_scene_2d_mesh.entities

    # Initialize the Plotly figure
    fig = go.Figure()

    # Collect all x and y coordinates to determine the plot range
    all_y = []
    all_z = []
    for entity in entities:
        points = entity.points
        for point in points:
            all_y.append(vertices[point][1])
            all_z.append(vertices[point][2])

    # Calculate plot ranges with padding for better visualization
    y_range = [min(all_y) - 2, max(all_y) + 2]
    z_range = [min(all_z) - 2, max(all_z) + 2]

    # Create line traces for each entity in the section
    for entity in entities:
        y = []
        z = []
        points = entity.points
        for point in points:
            y.append(vertices[point][1])
            z.append(vertices[point][2])

        # Add each line segment to the plot
        fig.add_trace(
            go.Scatter(
                x=y,
                y=z,
                mode="lines",
                line={"color": "black"},  # Consistent black color for all lines
            )
        )

    # Add annotations to layout using the new function
    all_annotations = create_cross_section_annotations(params, all_z)
    fig.update_layout(annotations=all_annotations)

    # Configure the plot layout with appropriate ranges and labels
    fig.update_layout(
        title="Dwarsdoorsnede (Cross Section)",
        xaxis={"range": y_range, "constrain": "domain", "title": "Y-as - Breedte [m]"},
        yaxis={
            "range": z_range,
            "scaleanchor": "x",
<<<<<<< HEAD
            "scaleratio": 1,  # Maintain aspect ratio for proper visualization
            "title": "Z-as - Hoogte [m]",  # Z-as is the vertical axis shown as Y-axis in the plot
        },
        showlegend=False,
=======
            "scaleratio": 2,  # Maintain aspect ratio for proper visualization
            "title": "Z-as - Hoogte [m]",  # Z-as is the vertical axis shown as Y-axis in the plot
        },
>>>>>>> 3c9753e3
    )

    return fig

def calculate_max_array(params: object, **kwargs) -> int:  # noqa: ARG001
    """Calculate the maximum number of reinforcement zones based on the number of bridge segments."""
    sections = len(params.bridge_segments_array)    # type: ignore[attr-defined]
    return 3 * (sections - 1)<|MERGE_RESOLUTION|>--- conflicted
+++ resolved
@@ -18,11 +18,7 @@
     :returns: List of Plotly annotation objects for the cross-section.
     :rtype: list[go.layout.Annotation]
     """
-<<<<<<< HEAD
-    if isinstance(params, dict) and not isinstance(params, Munch):
-=======
     if not isinstance(params, Munch):
->>>>>>> 3c9753e3
         params = Munch.fromDict(params)
     l_values = []
     l_values_cumulative = []
@@ -294,16 +290,10 @@
         yaxis={
             "range": z_range,
             "scaleanchor": "x",
-<<<<<<< HEAD
             "scaleratio": 1,  # Maintain aspect ratio for proper visualization
             "title": "Z-as - Hoogte [m]",  # Z-as is the vertical axis shown as Y-axis in the plot
         },
         showlegend=False,
-=======
-            "scaleratio": 2,  # Maintain aspect ratio for proper visualization
-            "title": "Z-as - Hoogte [m]",  # Z-as is the vertical axis shown as Y-axis in the plot
-        },
->>>>>>> 3c9753e3
     )
 
     return fig
