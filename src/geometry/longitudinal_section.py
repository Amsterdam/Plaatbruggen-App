"""Module for creating longitudinal section views of the bridge."""

from typing import TYPE_CHECKING

import plotly.graph_objects as go
import trimesh

from src.geometry.model_creator import create_3d_model, create_cross_section

if TYPE_CHECKING:
    from app.bridge.parametrization import BridgeParametrization


def create_longitudinal_section(params: "BridgeParametrization", section_loc: float) -> go.Figure:
    """
    Creates a 2D longitudinal section view of the bridge using Plotly.
    This function creates a 2D representation of the bridge's longitudinal section by:
    1. Creating a 3D model of the bridge
    2. Slicing it with a vertical plane parallel to the x-z plane
    3. Converting the resulting cross-section into a 2D plot showing length (x) vs height (z).

    Args:
        params (dict | Munch): Input parameters for the bridge dimensions.
        section_loc (float): Location of the longitudinal section along the y-axis.

    Returns:
        go.Figure: A 2D representation of the longitudinal section.

    """
    # Generate the 3D model without coordinate axes
    scene = create_3d_model(params, axes=False)
    combined_mesh = trimesh.util.concatenate(scene.geometry.values())

    # Define the slicing plane for the longitudinal section
    # The plane is vertical (normal to y-axis) at the specified location
    plane_origin = [0, section_loc, 0]
    plane_normal = [0, 1, 0]

    # Create the cross-section by slicing the 3D model
    combined_scene_2d = create_cross_section(combined_mesh, plane_origin, plane_normal, axes=False)
    combined_scene_2d_mesh = trimesh.util.concatenate(combined_scene_2d.geometry.values())

    # Extract vertices and entities from the sliced mesh
    vertices = combined_scene_2d_mesh.vertices
    entities = combined_scene_2d_mesh.entities

    # Initialize the Plotly figure
    fig = go.Figure()

    # Collect all x and z coordinates to determine the plot range
    all_x = []
    all_z = []
    for entity in entities:
        points = entity.points
        for point in points:
            all_x.append(vertices[point][0])
            all_z.append(vertices[point][2])

    # Calculate plot ranges with padding for better visualization
    x_range = [min(all_x) - 2, max(all_x) + 2]
    z_range = [min(all_z) - 2, max(all_z) + 2]

    # Create line traces for each entity in the cross-section
    for entity in entities:
        x = []
        z = []
        points = entity.points
        for point in points:
            x.append(vertices[point][0])
            z.append(vertices[point][2])

        # Add each line segment to the plot
        fig.add_trace(
            go.Scatter(
                x=x,
                y=z,
                mode="lines",
                line={"color": "black"},  # Consistent black color for all lines
            )
        )

    # Prepare annotations
    all_annotations = []

    # Create lists for row_labels and l values
    row_labels = list(range(len(params.input.dimensions.bridge_segments_array)))
    l_values = []
    l_values_cumulative = []
    l_cumulative = 0
    h_values = []
    h_values_extra_hight = []
    h_values_output = []
    h_center_y = []
    for segment in params.input.dimensions.bridge_segments_array:
        l_values.append(segment.l)
        l_cumulative += segment.l
        l_values_cumulative.append(l_cumulative)
        h_values.append(segment.dz)
        h_values_extra_hight.append(segment.dz_2 - segment.dz)

    zone_center_x = [cum + val / 2 for cum, val in zip(l_values_cumulative, l_values[1:])]

    # find in which zone the section is located
    zone_nr = 0
    # Check zone based on section location relative to the first cross-section
    if params.input.dimensions.bridge_segments_array[0].bz2 / 2 < section_loc:
        zone_nr = 1
    elif section_loc < -params.input.dimensions.bridge_segments_array[0].bz2 / 2:
        zone_nr = 3
    else:
        zone_nr = 2

    # check if extra height if so add the extra height to the height
    if max(all_z) > 0:
        h_values_output = [h + h_extra for h, h_extra in zip(h_values, h_values_extra_hight)]
        h_center_y = [((-h + h_extra) / 2) for h, h_extra in zip(h_values, h_values_extra_hight)]
    else:
        h_values_output = h_values
        h_center_y = [-h / 2 for h in h_values]

    # Add cross-section labels
    cross_section_labels = [
        go.layout.Annotation(
            x=cs_x,
            y=max(all_z) + 0.5,  # Position above the highest point
            text=f"<b>D-{i + 1}</b>",
            showarrow=False,
            font={"size": 15, "color": "black"},
            align="center",
            xanchor="center",
            yanchor="bottom",
            textangle=0,
            ax=0,
            ay=0,
        )
        for i, cs_x in zip(row_labels, l_values_cumulative)  # Use the extracted lists
    ]

    all_annotations.extend(cross_section_labels)

    # add zone labels
    zone_labels = [
        go.layout.Annotation(
            x=zcx,
            y=ch_y,  # Position above the highest point
            text=f"<b>Z{zone_nr}-{sub_zone_nr}</b>",
            showarrow=False,
            font={"size": 15, "color": "black"},
            align="center",
            xanchor="center",
            yanchor="bottom",
            textangle=0,
            ax=0,
            ay=0,
        )
        for zcx, ch_y, sub_zone_nr in zip(zone_center_x, h_center_y[1:], row_labels[1:])  # Use the extracted lists
    ]
    all_annotations.extend(zone_labels)

    # Add dimension annotations
    dimension_annotations = [
        # Length dimension
        go.layout.Annotation(
            x=zcx,
            y=min(all_z) - 1.0,
            text=f"<b>l = {length}m</b>",
            showarrow=False,
            font={"size": 12, "color": "red"},
            align="center",
            xanchor="center",
            yanchor="top",
            textangle=0,
            ax=0,
            ay=0,
        )
        for length, zcx in zip(l_values[1:], zone_center_x)  # Use the extracted lists
    ]

<<<<<<< HEAD
    dimension_annotations.extend([
        # Height dimension
        go.layout.Annotation(
            x=cs_x - 0.5,
            y=ch_y,
            text=f"<b>h = {ch}m</b>",
            showarrow=False,
            font={"size": 12, "color": "blue"},
            align="center",
            xanchor="right",
            yanchor="middle",
            textangle=-90,
            ax=0,
            ay=0
        )
        for ch, ch_y, cs_x in zip(h_values_output, h_center_y, l_values_cumulative)  # Use the extracted lists
    ])
=======
    dimension_annotations.extend(
        [
            # Height dimension
            go.layout.Annotation(
                x=cs_x - 0.5,
                y=ch_y,
                text=f"<b>h = {ch}m</b>",
                showarrow=False,
                font={"size": 12, "color": "red"},
                align="center",
                xanchor="right",
                yanchor="middle",
                textangle=-90,
                ax=0,
                ay=0,
            )
            for ch, ch_y, cs_x in zip(h_values_output, h_center_y, l_values_cumulative)  # Use the extracted lists
        ]
    )
>>>>>>> 0136ed71

    all_annotations.extend(dimension_annotations)

    # Configure the plot layout with appropriate ranges and labels
    fig.update_layout(
        title="Langsdoorsnede (Longitudinal Section)",
        xaxis={"range": x_range, "constrain": "domain", "title": "X-as - Lengte [m]"},
        yaxis={
            "range": z_range,
            "scaleanchor": "x",
            "scaleratio": 2,  # Maintain aspect ratio for proper visualization
            "title": "Z-as - Hoogte [m]",  # Z-as is the vertical axis shown as Y-axis in the plot
        },
        annotations=all_annotations,
        showlegend=False,
    )

    return fig<|MERGE_RESOLUTION|>--- conflicted
+++ resolved
@@ -176,25 +176,6 @@
         for length, zcx in zip(l_values[1:], zone_center_x)  # Use the extracted lists
     ]
 
-<<<<<<< HEAD
-    dimension_annotations.extend([
-        # Height dimension
-        go.layout.Annotation(
-            x=cs_x - 0.5,
-            y=ch_y,
-            text=f"<b>h = {ch}m</b>",
-            showarrow=False,
-            font={"size": 12, "color": "blue"},
-            align="center",
-            xanchor="right",
-            yanchor="middle",
-            textangle=-90,
-            ax=0,
-            ay=0
-        )
-        for ch, ch_y, cs_x in zip(h_values_output, h_center_y, l_values_cumulative)  # Use the extracted lists
-    ])
-=======
     dimension_annotations.extend(
         [
             # Height dimension
@@ -214,7 +195,6 @@
             for ch, ch_y, cs_x in zip(h_values_output, h_center_y, l_values_cumulative)  # Use the extracted lists
         ]
     )
->>>>>>> 0136ed71
 
     all_annotations.extend(dimension_annotations)
 
