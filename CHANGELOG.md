# Changelog

All notable changes to this project will be documented in this file.

Semantic versioning is used to denote different versions of this project.

<<<<<<< HEAD
## [`v0.0.6`] - 2025-xx-xx
### Added
### Changed
### Fixed
=======
## [`v0.0.6`] - 2025-05-23

### Changed
- Split the concrete cover input into separate fields for top and bottom cover values, allowing for different cover specifications for the top and bottom of the plate.
>>>>>>> 2680c768

## [`v0.0.5`] - 2025-05-22

### Added
- Enhanced reinforcement visualization in all three bridge zones:
  - Added support for shear reinforcement bars in all zones
  - Proper handling of both reinforcement configurations (longitudinal/shear inside/outside)
  - Extension of reinforcement system to dynamically added zones
  - Correct positioning of reinforcement in additional segments based on cumulative distances
  - Accurate height calculations for shear reinforcement in the middle zone (bz2)
- Added `wapening_buigstraal.csv` containing minimum bending radii specifications for different reinforcement bar diameters (6mm to 40mm) according to Eurocode 2.
- Added "Info" page to the `Bridge` entity, displaying a map view of the specific bridge.
- Implemented parametrization for "Belastingzones" (Load Zones) within the `Bridge` entity:
    - Added a "Belastingzones" tab to the "Invoer" page.
    - Introduced a `DynamicArray` (`load_zones_array`) for defining multiple load zones, each with a selectable `zone_type` (e.g., "Voetgangers", "Fietsers", "Auto").
    - Added `NumberField`s (`d1_width` to `d15_width`) for specifying zone widths at each bridge cross-section (D-point), with dynamic visibility for D3-D15 based on defined bridge segments.
    - Configured a default of two load zones upon entity creation.
- Developed a new "Belastingzones" `PlotlyView` in `BridgeController` to visualize load zones:
    - Displays a 2D top-down view of the bridge outline.
    - Draws lines representing the boundaries of each load zone, stacked downwards.
    - The final load zone extends to the bottom of the bridge's structural area.
    - Annotates each zone with its type at the right end of the plot.
    - Adds "D1", "D2", etc., labels at the top, aligned with bridge cross-sections.
- Enhanced "Belastingzones" (Load Zones) functionality:
    - Introduced a new "Berm" load zone type with a distinct visual style (yellow, cross-hatch).
    - Updated the default load zone configuration to include a "Berm" zone.
    - Implemented validation for load zone widths:
        - Ensures total zone width does not exceed available bridge width at each D-point.
        - Displays clear warning annotations on "Bovenaanzicht" and "Belastingzones" views if discrepancies are found.
        - Highlights individual load zones in red on the "Belastingzones" view if they geometrically exceed bridge boundaries.
- Dynamic zone numbering system in reinforcement tab:
    - Automatic zone number generation based on bridge segments
    - Format "location-segment" (e.g., "1-1", "2-1", "3-1", "1-2", etc.)
    - First number indicates location (1=left, 2=middle, 3=right)
    - Second number indicates segment number
- New OptionField for zone selection in reinforcement input:
  - Options dynamically generated based on number of bridge segments
  - Options list updates automatically when segments are added/removed
  - Proper zone labeling helps users identify reinforcement locations

### Changed
- Refactored reinforcement creation code in `model_creator.py`:
  - Split into modular, single-responsibility functions
  - Added helper functions for zone parameter extraction
  - Added zone dimension calculation functions
  - Improved reinforcement positioning calculations
  - Enhanced readability and maintainability of the code
- Added support for the `langswapening_buiten` radio button:
  - Dynamic switching between reinforcement configurations
  - Proper spacing calculations between rebar layers
  - Correct positioning of longitudinal and shear reinforcement based on configuration
- Reorganized resources directory structure for better organization:
  - Created subdirectories for different resource types: `data/materials`, `data/bridges`, `gis`, `templates`, `styles`, `images`, and `symbols`
  - Moved material CSV files to `resources/data/materials/`
  - Moved bridge data files to `resources/data/bridges/`
  - Moved GIS files to `resources/gis/`
  - Moved document templates to `resources/templates/`
  - Moved style files to `resources/styles/`
- Renamed map view from "Kaart Huidige Brug" to "Locatie Brug" in bridge entity
- Updated bridge deck parametrization for zone 2 thickness:
  - Replaced "Extra dikte zone 2" (`dze`) with "Dikte zone 2 (`dz_2`)" to directly input total thickness.
  - Updated `model_creator.py` to use the new `dz_2` parameter for 3D model generation.
- Refactored map and geometry processing logic from `BridgeController` and `OverviewBridgesController` into a new shared utility module: `app/common/map_utils.py`.
- Updated `BridgeController` and `OverviewBridgesController` to utilize the new shared map utilities.
- Modified `BridgeController`'s `get_bridge_map_view` method to fetch `last_saved_params` using `viktor.api_v1` for improved robustness in retrieving entity parameters.
- Performed internal refactoring of `BridgeController`'s `get_bridge_map_view` and related helper methods to enhance structure and address linter warnings.
- Simplified shapefile path retrieval in `BridgeController` by inlining the `_get_shapefile_path` helper method into `get_bridge_map_view`.
- Centralized individual bridge shapefile loading and filtering by moving logic from `BridgeController`._load_and_filter_geodataframe` to a new `load_and_filter_bridge_shapefile` function in `app/common/map_utils.py`.

### Fixed
- Resolved issues where `OBJECTNUMM` was not found in `Bridge` entity parameters by:
    - Moving hidden `TextField` parameters (`bridge_objectnumm`, `bridge_name`) into the newly created "Info" page.
    - Updating parameter access in `BridgeController` to `params.info.bridge_objectnumm`.
- Addressed `AttributeError: info` for older `Bridge` entities by:
    - Making parameter access in `BridgeController` more robust using `params.get("info")`.
    - Updating `OverviewBridgesController` (`_create_missing_children` method) to correctly structure parameters under an "info" key when creating new bridge entities.

## [`v0.0.4`] - 2025-05-08

### Added
- Added `betonkwaliteit.csv` containing concrete quality specifications with strength parameters
- Added `betonstaalkwaliteit.csv` containing reinforcement steel quality specifications with yield and design strengths
- Added `voorspanstaalkwaliteit.csv` containing prestressing steel quality specifications with strength and allowable stress parameters
- Added an explanatory text field for the bridge segments in the parametrization.

### Changed
- Set default of two items for the bridge segments dynamic array.
- Enhanced the 2D top view (`create_2d_top_view` in `src/geometry/model_creator.py`) to include:
    - Clear visual separation of bridge zones (1, 2, and 3) for each segment.
    - Background coloring for each zone to improve visual distinction.
    - Detailed dimension labels for segment lengths (`l`) and zone widths (`bz1`, `bz2`, `bz3`) at each cross-section.
    - Identifier labels (e.g., "D1", "D2") for each cross-section.
    - Zone numbering within each segment (e.g., "1-1", "2-1", "3-1").

### Fixed
- Corrected visibility logic for "Afstand tot vorige snede" field in the bridge dimensions dynamic array, ensuring it is hidden for the first segment.
- Suppressed a `DeprecationWarning` from `geopandas._compat` related to `shapely.geos` to keep console output clean. This is an internal `geopandas` issue and does not affect functionality.

## [`v0.0.3`] - 2025-05-08

### Added
- Viktor CI/CD pipeline
- Home page with documentation view
- More detailed README content including Usage, Technologies, and Contribution guidelines.
- Link to live VIKTOR application in README.
- Hover effect on changelog version sections.
- Set `OverviewBridges` entity as the default start page for the application.
- Implemented 3D visualization of bridge geometry based on parametrized dimensions.
- Added dynamic 2D views: top view, longitudinal section, and cross-section, derived from the 3D model.
- Introduced detailed parametrization for bridge entities, including:
    - Multi-section bridge dimensions using a dynamic array.
    - Reinforcement geometry parameters.
    - Load zone definitions and intensities.
    - Load combination factors.
    - Controls for section view locations.
- Added placeholder pages for SCIA integration, Calculation, and Reporting within the bridge entity.

### Fixed
- Initial configuration issues
- Pre-commit configuration to correctly install `types-Markdown` and `types-shapely` for `mypy` hook.
- Corrected developer installation instructions in README.
- Corrected contact email format in README.
- `ARG002` VIKTOR view signature conflict with Ruff.

### Changed
- Updated documentation structure
- Improved styling for README and Changelog view (layout, spacing, typography, colors).
- Restructured README for better user/developer audience separation.
- Clarified contribution workflow distinction (internal vs. external).

## [`v0.0.2`] - 2025-05-01

### Added
- Initial release
- Basic bridge data visualization
- Integration with map services

### Fixed
- Development environment setup

### Changed
- Initial project structure

## [`v0.0.1`] - 2025-05-01<|MERGE_RESOLUTION|>--- conflicted
+++ resolved
@@ -4,17 +4,11 @@
 
 Semantic versioning is used to denote different versions of this project.
 
-<<<<<<< HEAD
 ## [`v0.0.6`] - 2025-xx-xx
 ### Added
 ### Changed
+- Split the concrete cover input into separate fields for top and bottom cover values, allowing for different cover specifications for the top and bottom of the plate.
 ### Fixed
-=======
-## [`v0.0.6`] - 2025-05-23
-
-### Changed
-- Split the concrete cover input into separate fields for top and bottom cover values, allowing for different cover specifications for the top and bottom of the plate.
->>>>>>> 2680c768
 
 ## [`v0.0.5`] - 2025-05-22
 
