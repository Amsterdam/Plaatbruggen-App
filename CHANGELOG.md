--- conflicted
+++ resolved
@@ -21,9 +21,7 @@
 ### Changed
 #### User-Facing
 - Split the concrete cover input into separate fields for top and bottom cover values, allowing for different cover specifications for the top and bottom of the plate.
-<<<<<<< HEAD
 - Split the shear reinforcement input fields into separate fields for top and bottom.
-=======
 
 #### Developer-Facing
 - Enhanced development workflow with improved pre-commit hooks:
@@ -31,7 +29,6 @@
   - Improved error reporting and user guidance
   - Consistent tooling across all quality checks (ruff, mypy, tests)
 
->>>>>>> c40b55a7
 ### Fixed
 #### User-Facing
 - 
