# Changelog

All notable changes to this project will be documented in this file.

Semantic versioning is used to denote different versions of this project.

## [`v0.0.6`] - 2025-xx-xx

### Added
#### User-Facing
- Horizontal spawn arrow to the topview

#### Developer-Facing
- Comprehensive Phase 2 VIKTOR view testing infrastructure:
  - Full view execution tests for all BridgeController and OverviewBridgesController views
  - Advanced VIKTOR result object handling (DataResult, PlotlyResult, MapResult, GeometryResult, PDFResult)
  - Decorator bypassing technique for authentic view method testing
  - Enhanced test coverage reaching 188 total tests across core logic and VIKTOR interface
- Dutch testing documentation (`docs/testing_uitleg.md`) with practical workflows, AI assistance guidance, and seed file maintenance procedures

### Changed
#### User-Facing
- Split the concrete cover input into separate fields for top and bottom cover values, allowing for different cover specifications for the top and bottom of the plate.
- Split the shear reinforcement input fields into separate fields for top and bottom.
<<<<<<< HEAD
- Reinforcement input changed so that user can input reinforcement configurations and apply them onto multiple zones, instead of repeating input per zone. Changed explanatory text. 
=======

#### Developer-Facing
- Enhanced development workflow with improved pre-commit hooks:
  - Auto-commit functionality for code formatting changes
  - Improved error reporting and user guidance
  - Consistent tooling across all quality checks (ruff, mypy, tests)

>>>>>>> c7301f91
### Fixed
#### User-Facing
- 

#### Developer-Facing
- 

## [`v0.0.5`] - 2025-05-22

### Added
#### User-Facing
- Enhanced reinforcement visualization in all three bridge zones:
  - Added support for shear reinforcement bars in all zones
  - Proper handling of both reinforcement configurations (longitudinal/shear inside/outside)
  - Extension of reinforcement system to dynamically added zones
  - Correct positioning of reinforcement in additional segments based on cumulative distances
  - Accurate height calculations for shear reinforcement in the middle zone (bz2)
- Added "Info" page to the `Bridge` entity, displaying a map view of the specific bridge.
- Implemented parametrization for "Belastingzones" (Load Zones) within the `Bridge` entity:
    - Added a "Belastingzones" tab to the "Invoer" page.
    - Introduced a `DynamicArray` (`load_zones_array`) for defining multiple load zones, each with a selectable `zone_type` (e.g., "Voetgangers", "Fietsers", "Auto").
    - Added `NumberField`s (`d1_width` to `d15_width`) for specifying zone widths at each bridge cross-section (D-point), with dynamic visibility for D3-D15 based on defined bridge segments.
    - Configured a default of two load zones upon entity creation.
- Developed a new "Belastingzones" `PlotlyView` in `BridgeController` to visualize load zones:
    - Displays a 2D top-down view of the bridge outline.
    - Draws lines representing the boundaries of each load zone, stacked downwards.
    - The final load zone extends to the bottom of the bridge's structural area.
    - Annotates each zone with its type at the right end of the plot.
    - Adds "D1", "D2", etc., labels at the top, aligned with bridge cross-sections.
- Enhanced "Belastingzones" (Load Zones) functionality:
    - Introduced a new "Berm" load zone type with a distinct visual style (yellow, cross-hatch).
    - Updated the default load zone configuration to include a "Berm" zone.
    - Implemented validation for load zone widths:
        - Ensures total zone width does not exceed available bridge width at each D-point.
        - Displays clear warning annotations on "Bovenaanzicht" and "Belastingzones" views if discrepancies are found.
        - Highlights individual load zones in red on the "Belastingzones" view if they geometrically exceed bridge boundaries.
- Dynamic zone numbering system in reinforcement tab:
    - Automatic zone number generation based on bridge segments
    - Format "location-segment" (e.g., "1-1", "2-1", "3-1", "1-2", etc.)
    - First number indicates location (1=left, 2=middle, 3=right)
    - Second number indicates segment number
- New OptionField for zone selection in reinforcement input:
  - Options dynamically generated based on number of bridge segments
  - Options list updates automatically when segments are added/removed
  - Proper zone labeling helps users identify reinforcement locations

#### Developer-Facing
- Added `wapening_buigstraal.csv` containing minimum bending radii specifications for different reinforcement bar diameters (6mm to 40mm) according to Eurocode 2.

### Changed
#### User-Facing
- Renamed map view from "Kaart Huidige Brug" to "Locatie Brug" in bridge entity
- Updated bridge deck parametrization for zone 2 thickness:
  - Replaced "Extra dikte zone 2" (`dze`) with "Dikte zone 2 (`dz_2`)" to directly input total thickness.
  - Updated `model_creator.py` to use the new `dz_2` parameter for 3D model generation.

#### Developer-Facing
- Refactored reinforcement creation code in `model_creator.py`:
  - Split into modular, single-responsibility functions
  - Added helper functions for zone parameter extraction
  - Added zone dimension calculation functions
  - Improved reinforcement positioning calculations
  - Enhanced readability and maintainability of the code
- Added support for the `langswapening_buiten` radio button:
  - Dynamic switching between reinforcement configurations
  - Proper spacing calculations between rebar layers
  - Correct positioning of longitudinal and shear reinforcement based on configuration
- Reorganized resources directory structure for better organization:
  - Created subdirectories for different resource types: `data/materials`, `data/bridges`, `gis`, `templates`, `styles`, `images`, and `symbols`
  - Moved material CSV files to `resources/data/materials/`
  - Moved bridge data files to `resources/data/bridges/`
  - Moved GIS files to `resources/gis/`
  - Moved document templates to `resources/templates/`
  - Moved style files to `resources/styles/`
- Refactored map and geometry processing logic from `BridgeController` and `OverviewBridgesController` into a new shared utility module: `app/common/map_utils.py`.
- Updated `BridgeController` and `OverviewBridgesController` to utilize the new shared map utilities.
- Modified `BridgeController`'s `get_bridge_map_view` method to fetch `last_saved_params` using `viktor.api_v1` for improved robustness in retrieving entity parameters.
- Performed internal refactoring of `BridgeController`'s `get_bridge_map_view` and related helper methods to enhance structure and address linter warnings.
- Simplified shapefile path retrieval in `BridgeController` by inlining the `_get_shapefile_path` helper method into `get_bridge_map_view`.
- Centralized individual bridge shapefile loading and filtering by moving logic from `BridgeController`._load_and_filter_geodataframe` to a new `load_and_filter_bridge_shapefile` function in `app/common/map_utils.py`.

### Fixed
#### User-Facing
- Resolved issues where `OBJECTNUMM` was not found in `Bridge` entity parameters by:
    - Moving hidden `TextField` parameters (`bridge_objectnumm`, `bridge_name`) into the newly created "Info" page.
    - Updating parameter access in `BridgeController` to `params.info.bridge_objectnumm`.
- Addressed `AttributeError: info` for older `Bridge` entities by:
    - Making parameter access in `BridgeController` more robust using `params.get("info")`.
    - Updating `OverviewBridgesController` (`_create_missing_children` method) to correctly structure parameters under an "info" key when creating new bridge entities.

#### Developer-Facing
- 

## [`v0.0.4`] - 2025-05-08

### Added
- Added `betonkwaliteit.csv` containing concrete quality specifications with strength parameters
- Added `betonstaalkwaliteit.csv` containing reinforcement steel quality specifications with yield and design strengths
- Added `voorspanstaalkwaliteit.csv` containing prestressing steel quality specifications with strength and allowable stress parameters
- Added an explanatory text field for the bridge segments in the parametrization.

### Changed
- Set default of two items for the bridge segments dynamic array.
- Enhanced the 2D top view (`create_2d_top_view` in `src/geometry/model_creator.py`) to include:
    - Clear visual separation of bridge zones (1, 2, and 3) for each segment.
    - Background coloring for each zone to improve visual distinction.
    - Detailed dimension labels for segment lengths (`l`) and zone widths (`bz1`, `bz2`, `bz3`) at each cross-section.
    - Identifier labels (e.g., "D1", "D2") for each cross-section.
    - Zone numbering within each segment (e.g., "1-1", "2-1", "3-1").

### Fixed
- Corrected visibility logic for "Afstand tot vorige snede" field in the bridge dimensions dynamic array, ensuring it is hidden for the first segment.
- Suppressed a `DeprecationWarning` from `geopandas._compat` related to `shapely.geos` to keep console output clean. This is an internal `geopandas` issue and does not affect functionality.

## [`v0.0.3`] - 2025-05-08

### Added
- Viktor CI/CD pipeline
- Home page with documentation view
- More detailed README content including Usage, Technologies, and Contribution guidelines.
- Link to live VIKTOR application in README.
- Hover effect on changelog version sections.
- Set `OverviewBridges` entity as the default start page for the application.
- Implemented 3D visualization of bridge geometry based on parametrized dimensions.
- Added dynamic 2D views: top view, longitudinal section, and cross-section, derived from the 3D model.
- Introduced detailed parametrization for bridge entities, including:
    - Multi-section bridge dimensions using a dynamic array.
    - Reinforcement geometry parameters.
    - Load zone definitions and intensities.
    - Load combination factors.
    - Controls for section view locations.
- Added placeholder pages for SCIA integration, Calculation, and Reporting within the bridge entity.

### Fixed
- Initial configuration issues
- Pre-commit configuration to correctly install `types-Markdown` and `types-shapely` for `mypy` hook.
- Corrected developer installation instructions in README.
- Corrected contact email format in README.
- `ARG002` VIKTOR view signature conflict with Ruff.

### Changed
- Updated documentation structure
- Improved styling for README and Changelog view (layout, spacing, typography, colors).
- Restructured README for better user/developer audience separation.
- Clarified contribution workflow distinction (internal vs. external).

## [`v0.0.2`] - 2025-05-01

### Added
- Initial release
- Basic bridge data visualization
- Integration with map services

### Fixed
- Development environment setup

### Changed
- Initial project structure

## [`v0.0.1`] - 2025-05-01<|MERGE_RESOLUTION|>--- conflicted
+++ resolved
@@ -22,9 +22,6 @@
 #### User-Facing
 - Split the concrete cover input into separate fields for top and bottom cover values, allowing for different cover specifications for the top and bottom of the plate.
 - Split the shear reinforcement input fields into separate fields for top and bottom.
-<<<<<<< HEAD
-- Reinforcement input changed so that user can input reinforcement configurations and apply them onto multiple zones, instead of repeating input per zone. Changed explanatory text. 
-=======
 
 #### Developer-Facing
 - Enhanced development workflow with improved pre-commit hooks:
@@ -32,7 +29,6 @@
   - Improved error reporting and user guidance
   - Consistent tooling across all quality checks (ruff, mypy, tests)
 
->>>>>>> c7301f91
 ### Fixed
 #### User-Facing
 - 
