# Changelog

All notable changes to this project will be documented in this file.

Semantic versioning is used to denote different versions of this project.

## [`v0.0.5`] - 2025-05-15

### Added
- Added `wapening_buigstraal.csv` containing minimum bending radii specifications for different reinforcement bar diameters (6mm to 40mm) according to Eurocode 2.
- Added "Info" page to the `Bridge` entity, displaying a map view of the specific bridge.
- Implemented parametrization for "Belastingzones" (Load Zones) within the `Bridge` entity:
    - Added a "Belastingzones" tab to the "Invoer" page.
    - Introduced a `DynamicArray` (`load_zones_array`) for defining multiple load zones, each with a selectable `zone_type` (e.g., "Voetgangers", "Fietsers", "Auto").
    - Added `NumberField`s (`d1_width` to `d15_width`) for specifying zone widths at each bridge cross-section (D-point), with dynamic visibility for D3-D15 based on defined bridge segments.
    - Configured a default of two load zones upon entity creation.
- Developed a new "Belastingzones" `PlotlyView` in `BridgeController` to visualize load zones:
    - Displays a 2D top-down view of the bridge outline.
    - Draws lines representing the boundaries of each load zone, stacked downwards.
    - The final load zone extends to the bottom of the bridge's structural area.
    - Annotates each zone with its type at the right end of the plot.
    - Adds "D1", "D2", etc., labels at the top, aligned with bridge cross-sections.
- Enhanced "Belastingzones" (Load Zones) functionality:
    - Introduced a new "Berm" load zone type with a distinct visual style (yellow, cross-hatch).
    - Updated the default load zone configuration to include a "Berm" zone.
    - Implemented validation for load zone widths:
        - Ensures total zone width does not exceed available bridge width at each D-point.
        - Displays clear warning annotations on "Bovenaanzicht" and "Belastingzones" views if discrepancies are found.
        - Highlights individual load zones in red on the "Belastingzones" view if they geometrically exceed bridge boundaries.
- Dynamic zone numbering system in reinforcement tab:
    - Automatic zone number generation based on bridge segments
    - Format "location-segment" (e.g., "1-1", "2-1", "3-1", "1-2", etc.)
    - First number indicates location (1=left, 2=middle, 3=right)
    - Second number indicates segment number
- New OptionField for zone selection in reinforcement input:
<<<<<<< HEAD
  - Options dynamically generated based on number of bridge segments
  - Options list updates automatically when segments are added/removed
  - Proper zone labeling helps users identify reinforcement locations
  - added annotations for the horizontal, longitudinal and cross sections.
  - added toggleable cross section planes in 3d model
=======
    - Options dynamically generated based on number of bridge segments
    - Options list updates automatically when segments are added/removed
    - Proper zone labeling helps users identify reinforcement locations
>>>>>>> 3c9753e3

### Changed
- Reorganized resources directory structure for better organization:
  - Created subdirectories for different resource types: `data/materials`, `data/bridges`, `gis`, `templates`, `styles`, `images`, and `symbols`
  - Moved material CSV files to `resources/data/materials/`
  - Moved bridge data files to `resources/data/bridges/`
  - Moved GIS files to `resources/gis/`
  - Moved document templates to `resources/templates/`
  - Moved style files to `resources/styles/`
- Renamed map view from "Kaart Huidige Brug" to "Locatie Brug" in bridge entity
- Updated bridge deck parametrization for zone 2 thickness:
  - Replaced "Extra dikte zone 2" (`dze`) with "Dikte zone 2 (`dz_2`)" to directly input total thickness.
  - Updated `model_creator.py` to use the new `dz_2` parameter for 3D model generation.
- Refactored map and geometry processing logic from `BridgeController` and `OverviewBridgesController` into a new shared utility module: `app/common/map_utils.py`.
- Updated `BridgeController` and `OverviewBridgesController` to utilize the new shared map utilities.
- Modified `BridgeController`'s `get_bridge_map_view` method to fetch `last_saved_params` using `viktor.api_v1` for improved robustness in retrieving entity parameters.
- Performed internal refactoring of `BridgeController`'s `get_bridge_map_view` and related helper methods to enhance structure and address linter warnings.
- Simplified shapefile path retrieval in `BridgeController` by inlining the `_get_shapefile_path` helper method into `get_bridge_map_view`.
- Centralized individual bridge shapefile loading and filtering by moving logic from `BridgeController`._load_and_filter_geodataframe` to a new `load_and_filter_bridge_shapefile` function in `app/common/map_utils.py`.
<<<<<<< HEAD
- adjusted the cross section input fields
=======
- Refactored `get_load_zones_view` method in `BridgeController` into helper functions (`_prepare_load_zone_geometry_data`, `_create_d_point_annotations`, `_add_load_zone_visuals`) for improved readability and reduced complexity.
- Improved "Belastingzones" visualization and architecture:
    - Refactored load zone plotting logic from the `app` layer (controller/utils) to dedicated modules within the `src/geometry/` layer for better separation of concerns and testability.
    - Enhanced the appearance and positioning of validation warning annotations in "Bovenaanzicht" and "Belastingzones" views for improved clarity and user experience.
>>>>>>> 3c9753e3

### Fixed
- Resolved issues where `OBJECTNUMM` was not found in `Bridge` entity parameters by:
    - Moving hidden `TextField` parameters (`bridge_objectnumm`, `bridge_name`) into the newly created "Info" page.
    - Updating parameter access in `BridgeController` to `params.info.bridge_objectnumm`.
- Addressed `AttributeError: info` for older `Bridge` entities by:
    - Making parameter access in `BridgeController` more robust using `params.get("info")`.
    - Updating `OverviewBridgesController` (`_create_missing_children` method) to correctly structure parameters under an "info" key when creating new bridge entities.

## [`v0.0.4`] - 2025-05-08

### Added
- Added `betonkwaliteit.csv` containing concrete quality specifications with strength parameters
- Added `betonstaalkwaliteit.csv` containing reinforcement steel quality specifications with yield and design strengths
- Added `voorspanstaalkwaliteit.csv` containing prestressing steel quality specifications with strength and allowable stress parameters
- Added an explanatory text field for the bridge segments in the parametrization.

### Changed
- Set default of two items for the bridge segments dynamic array.
- Enhanced the 2D top view (`create_2d_top_view` in `src/geometry/model_creator.py`) to include:
    - Clear visual separation of bridge zones (1, 2, and 3) for each segment.
    - Background coloring for each zone to improve visual distinction.
    - Detailed dimension labels for segment lengths (`l`) and zone widths (`bz1`, `bz2`, `bz3`) at each cross-section.
    - Identifier labels (e.g., "D1", "D2") for each cross-section.
    - Zone numbering within each segment (e.g., "1-1", "2-1", "3-1").

### Fixed
- Corrected visibility logic for "Afstand tot vorige snede" field in the bridge dimensions dynamic array, ensuring it is hidden for the first segment.
- Suppressed a `DeprecationWarning` from `geopandas._compat` related to `shapely.geos` to keep console output clean. This is an internal `geopandas` issue and does not affect functionality.

## [`v0.0.3`] - 2025-05-08

### Added
- Viktor CI/CD pipeline
- Home page with documentation view
- More detailed README content including Usage, Technologies, and Contribution guidelines.
- Link to live VIKTOR application in README.
- Hover effect on changelog version sections.
- Set `OverviewBridges` entity as the default start page for the application.
- Implemented 3D visualization of bridge geometry based on parametrized dimensions.
- Added dynamic 2D views: top view, longitudinal section, and cross-section, derived from the 3D model.
- Introduced detailed parametrization for bridge entities, including:
    - Multi-section bridge dimensions using a dynamic array.
    - Reinforcement geometry parameters.
    - Load zone definitions and intensities.
    - Load combination factors.
    - Controls for section view locations.
- Added placeholder pages for SCIA integration, Calculation, and Reporting within the bridge entity.

### Fixed
- Initial configuration issues
- Pre-commit configuration to correctly install `types-Markdown` and `types-shapely` for `mypy` hook.
- Corrected developer installation instructions in README.
- Corrected contact email format in README.
- `ARG002` VIKTOR view signature conflict with Ruff.

### Changed
- Updated documentation structure
- Improved styling for README and Changelog view (layout, spacing, typography, colors).
- Restructured README for better user/developer audience separation.
- Clarified contribution workflow distinction (internal vs. external).

## [`v0.0.2`] - 2025-05-01

### Added
- Initial release
- Basic bridge data visualization
- Integration with map services

### Fixed
- Development environment setup

### Changed
- Initial project structure

## [`v0.0.1`] - 2025-05-01<|MERGE_RESOLUTION|>--- conflicted
+++ resolved
@@ -33,17 +33,9 @@
     - First number indicates location (1=left, 2=middle, 3=right)
     - Second number indicates segment number
 - New OptionField for zone selection in reinforcement input:
-<<<<<<< HEAD
   - Options dynamically generated based on number of bridge segments
   - Options list updates automatically when segments are added/removed
   - Proper zone labeling helps users identify reinforcement locations
-  - added annotations for the horizontal, longitudinal and cross sections.
-  - added toggleable cross section planes in 3d model
-=======
-    - Options dynamically generated based on number of bridge segments
-    - Options list updates automatically when segments are added/removed
-    - Proper zone labeling helps users identify reinforcement locations
->>>>>>> 3c9753e3
 
 ### Changed
 - Reorganized resources directory structure for better organization:
@@ -63,14 +55,6 @@
 - Performed internal refactoring of `BridgeController`'s `get_bridge_map_view` and related helper methods to enhance structure and address linter warnings.
 - Simplified shapefile path retrieval in `BridgeController` by inlining the `_get_shapefile_path` helper method into `get_bridge_map_view`.
 - Centralized individual bridge shapefile loading and filtering by moving logic from `BridgeController`._load_and_filter_geodataframe` to a new `load_and_filter_bridge_shapefile` function in `app/common/map_utils.py`.
-<<<<<<< HEAD
-- adjusted the cross section input fields
-=======
-- Refactored `get_load_zones_view` method in `BridgeController` into helper functions (`_prepare_load_zone_geometry_data`, `_create_d_point_annotations`, `_add_load_zone_visuals`) for improved readability and reduced complexity.
-- Improved "Belastingzones" visualization and architecture:
-    - Refactored load zone plotting logic from the `app` layer (controller/utils) to dedicated modules within the `src/geometry/` layer for better separation of concerns and testability.
-    - Enhanced the appearance and positioning of validation warning annotations in "Bovenaanzicht" and "Belastingzones" views for improved clarity and user experience.
->>>>>>> 3c9753e3
 
 ### Fixed
 - Resolved issues where `OBJECTNUMM` was not found in `Bridge` entity parameters by:
