# Changelog

All notable changes to this project will be documented in this file.

Semantic versioning is used to denote different versions of this project.

## [`v0.0.6`] - 2025-xx-xx
<<<<<<< HEAD
### Added
### Changed
- Split the concrete cover input into separate fields for top and bottom cover values, allowing for different cover specifications for the top and bottom of the plate.
- Split the shear reinforcement input fields into separate fields for top and bottom.
=======

### Added
- Horizontal spawn arrow to the topview
### Changed
- Split the concrete cover input into separate fields for top and bottom cover values, allowing for different cover specifications for the top and bottom of the plate.
>>>>>>> a4c54bfa
### Fixed

## [`v0.0.5`] - 2025-05-22

### Added
- Enhanced reinforcement visualization in all three bridge zones:
  - Added support for shear reinforcement bars in all zones
  - Proper handling of both reinforcement configurations (longitudinal/shear inside/outside)
  - Extension of reinforcement system to dynamically added zones
  - Correct positioning of reinforcement in additional segments based on cumulative distances
  - Accurate height calculations for shear reinforcement in the middle zone (bz2)
- Added `wapening_buigstraal.csv` containing minimum bending radii specifications for different reinforcement bar diameters (6mm to 40mm) according to Eurocode 2.
- Added "Info" page to the `Bridge` entity, displaying a map view of the specific bridge.
- Implemented parametrization for "Belastingzones" (Load Zones) within the `Bridge` entity:
    - Added a "Belastingzones" tab to the "Invoer" page.
    - Introduced a `DynamicArray` (`load_zones_array`) for defining multiple load zones, each with a selectable `zone_type` (e.g., "Voetgangers", "Fietsers", "Auto").
    - Added `NumberField`s (`d1_width` to `d15_width`) for specifying zone widths at each bridge cross-section (D-point), with dynamic visibility for D3-D15 based on defined bridge segments.
    - Configured a default of two load zones upon entity creation.
- Developed a new "Belastingzones" `PlotlyView` in `BridgeController` to visualize load zones:
    - Displays a 2D top-down view of the bridge outline.
    - Draws lines representing the boundaries of each load zone, stacked downwards.
    - The final load zone extends to the bottom of the bridge's structural area.
    - Annotates each zone with its type at the right end of the plot.
    - Adds "D1", "D2", etc., labels at the top, aligned with bridge cross-sections.
- Enhanced "Belastingzones" (Load Zones) functionality:
    - Introduced a new "Berm" load zone type with a distinct visual style (yellow, cross-hatch).
    - Updated the default load zone configuration to include a "Berm" zone.
    - Implemented validation for load zone widths:
        - Ensures total zone width does not exceed available bridge width at each D-point.
        - Displays clear warning annotations on "Bovenaanzicht" and "Belastingzones" views if discrepancies are found.
        - Highlights individual load zones in red on the "Belastingzones" view if they geometrically exceed bridge boundaries.
- Dynamic zone numbering system in reinforcement tab:
    - Automatic zone number generation based on bridge segments
    - Format "location-segment" (e.g., "1-1", "2-1", "3-1", "1-2", etc.)
    - First number indicates location (1=left, 2=middle, 3=right)
    - Second number indicates segment number
- New OptionField for zone selection in reinforcement input:
  - Options dynamically generated based on number of bridge segments
  - Options list updates automatically when segments are added/removed
  - Proper zone labeling helps users identify reinforcement locations

### Changed
- Refactored reinforcement creation code in `model_creator.py`:
  - Split into modular, single-responsibility functions
  - Added helper functions for zone parameter extraction
  - Added zone dimension calculation functions
  - Improved reinforcement positioning calculations
  - Enhanced readability and maintainability of the code
- Added support for the `langswapening_buiten` radio button:
  - Dynamic switching between reinforcement configurations
  - Proper spacing calculations between rebar layers
  - Correct positioning of longitudinal and shear reinforcement based on configuration
- Reorganized resources directory structure for better organization:
  - Created subdirectories for different resource types: `data/materials`, `data/bridges`, `gis`, `templates`, `styles`, `images`, and `symbols`
  - Moved material CSV files to `resources/data/materials/`
  - Moved bridge data files to `resources/data/bridges/`
  - Moved GIS files to `resources/gis/`
  - Moved document templates to `resources/templates/`
  - Moved style files to `resources/styles/`
- Renamed map view from "Kaart Huidige Brug" to "Locatie Brug" in bridge entity
- Updated bridge deck parametrization for zone 2 thickness:
  - Replaced "Extra dikte zone 2" (`dze`) with "Dikte zone 2 (`dz_2`)" to directly input total thickness.
  - Updated `model_creator.py` to use the new `dz_2` parameter for 3D model generation.
- Refactored map and geometry processing logic from `BridgeController` and `OverviewBridgesController` into a new shared utility module: `app/common/map_utils.py`.
- Updated `BridgeController` and `OverviewBridgesController` to utilize the new shared map utilities.
- Modified `BridgeController`'s `get_bridge_map_view` method to fetch `last_saved_params` using `viktor.api_v1` for improved robustness in retrieving entity parameters.
- Performed internal refactoring of `BridgeController`'s `get_bridge_map_view` and related helper methods to enhance structure and address linter warnings.
- Simplified shapefile path retrieval in `BridgeController` by inlining the `_get_shapefile_path` helper method into `get_bridge_map_view`.
- Centralized individual bridge shapefile loading and filtering by moving logic from `BridgeController`._load_and_filter_geodataframe` to a new `load_and_filter_bridge_shapefile` function in `app/common/map_utils.py`.

### Fixed
- Resolved issues where `OBJECTNUMM` was not found in `Bridge` entity parameters by:
    - Moving hidden `TextField` parameters (`bridge_objectnumm`, `bridge_name`) into the newly created "Info" page.
    - Updating parameter access in `BridgeController` to `params.info.bridge_objectnumm`.
- Addressed `AttributeError: info` for older `Bridge` entities by:
    - Making parameter access in `BridgeController` more robust using `params.get("info")`.
    - Updating `OverviewBridgesController` (`_create_missing_children` method) to correctly structure parameters under an "info" key when creating new bridge entities.

## [`v0.0.4`] - 2025-05-08

### Added
- Added `betonkwaliteit.csv` containing concrete quality specifications with strength parameters
- Added `betonstaalkwaliteit.csv` containing reinforcement steel quality specifications with yield and design strengths
- Added `voorspanstaalkwaliteit.csv` containing prestressing steel quality specifications with strength and allowable stress parameters
- Added an explanatory text field for the bridge segments in the parametrization.

### Changed
- Set default of two items for the bridge segments dynamic array.
- Enhanced the 2D top view (`create_2d_top_view` in `src/geometry/model_creator.py`) to include:
    - Clear visual separation of bridge zones (1, 2, and 3) for each segment.
    - Background coloring for each zone to improve visual distinction.
    - Detailed dimension labels for segment lengths (`l`) and zone widths (`bz1`, `bz2`, `bz3`) at each cross-section.
    - Identifier labels (e.g., "D1", "D2") for each cross-section.
    - Zone numbering within each segment (e.g., "1-1", "2-1", "3-1").

### Fixed
- Corrected visibility logic for "Afstand tot vorige snede" field in the bridge dimensions dynamic array, ensuring it is hidden for the first segment.
- Suppressed a `DeprecationWarning` from `geopandas._compat` related to `shapely.geos` to keep console output clean. This is an internal `geopandas` issue and does not affect functionality.

## [`v0.0.3`] - 2025-05-08

### Added
- Viktor CI/CD pipeline
- Home page with documentation view
- More detailed README content including Usage, Technologies, and Contribution guidelines.
- Link to live VIKTOR application in README.
- Hover effect on changelog version sections.
- Set `OverviewBridges` entity as the default start page for the application.
- Implemented 3D visualization of bridge geometry based on parametrized dimensions.
- Added dynamic 2D views: top view, longitudinal section, and cross-section, derived from the 3D model.
- Introduced detailed parametrization for bridge entities, including:
    - Multi-section bridge dimensions using a dynamic array.
    - Reinforcement geometry parameters.
    - Load zone definitions and intensities.
    - Load combination factors.
    - Controls for section view locations.
- Added placeholder pages for SCIA integration, Calculation, and Reporting within the bridge entity.

### Fixed
- Initial configuration issues
- Pre-commit configuration to correctly install `types-Markdown` and `types-shapely` for `mypy` hook.
- Corrected developer installation instructions in README.
- Corrected contact email format in README.
- `ARG002` VIKTOR view signature conflict with Ruff.

### Changed
- Updated documentation structure
- Improved styling for README and Changelog view (layout, spacing, typography, colors).
- Restructured README for better user/developer audience separation.
- Clarified contribution workflow distinction (internal vs. external).

## [`v0.0.2`] - 2025-05-01

### Added
- Initial release
- Basic bridge data visualization
- Integration with map services

### Fixed
- Development environment setup

### Changed
- Initial project structure

## [`v0.0.1`] - 2025-05-01<|MERGE_RESOLUTION|>--- conflicted
+++ resolved
@@ -5,18 +5,12 @@
 Semantic versioning is used to denote different versions of this project.
 
 ## [`v0.0.6`] - 2025-xx-xx
-<<<<<<< HEAD
-### Added
-### Changed
-- Split the concrete cover input into separate fields for top and bottom cover values, allowing for different cover specifications for the top and bottom of the plate.
-- Split the shear reinforcement input fields into separate fields for top and bottom.
-=======
 
 ### Added
 - Horizontal spawn arrow to the topview
 ### Changed
 - Split the concrete cover input into separate fields for top and bottom cover values, allowing for different cover specifications for the top and bottom of the plate.
->>>>>>> a4c54bfa
+- Split the shear reinforcement input fields into separate fields for top and bottom.
 ### Fixed
 
 ## [`v0.0.5`] - 2025-05-22
