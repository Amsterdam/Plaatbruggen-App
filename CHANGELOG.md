--- conflicted
+++ resolved
@@ -9,7 +9,6 @@
 ### Added
 - Added `wapening_buigstraal.csv` containing minimum bending radii specifications for different reinforcement bar diameters (6mm to 40mm) according to Eurocode 2.
 - Added "Info" page to the `Bridge` entity, displaying a map view of the specific bridge.
-<<<<<<< HEAD
 - Implemented parametrization for "Belastingzones" (Load Zones) within the `Bridge` entity:
     - Added a "Belastingzones" tab to the "Invoer" page.
     - Introduced a `DynamicArray` (`load_zones_array`) for defining multiple load zones, each with a selectable `zone_type` (e.g., "Voetgangers", "Fietsers", "Auto").
@@ -28,17 +27,15 @@
         - Ensures total zone width does not exceed available bridge width at each D-point.
         - Displays clear warning annotations on "Bovenaanzicht" and "Belastingzones" views if discrepancies are found.
         - Highlights individual load zones in red on the "Belastingzones" view if they geometrically exceed bridge boundaries.
-=======
 - Dynamic zone numbering system in reinforcement tab:
-  - Automatic zone number generation based on bridge segments
-  - Format "location-segment" (e.g., "1-1", "2-1", "3-1", "1-2", etc.)
-  - First number indicates location (1=left, 2=middle, 3=right)
-  - Second number indicates segment number
+    - Automatic zone number generation based on bridge segments
+    - Format "location-segment" (e.g., "1-1", "2-1", "3-1", "1-2", etc.)
+    - First number indicates location (1=left, 2=middle, 3=right)
+    - Second number indicates segment number
 - New OptionField for zone selection in reinforcement input:
-  - Options dynamically generated based on number of bridge segments
-  - Options list updates automatically when segments are added/removed
-  - Proper zone labeling helps users identify reinforcement locations
->>>>>>> abcd4f0a
+    - Options dynamically generated based on number of bridge segments
+    - Options list updates automatically when segments are added/removed
+    - Proper zone labeling helps users identify reinforcement locations
 
 ### Changed
 - Reorganized resources directory structure for better organization:
@@ -73,7 +70,6 @@
 - Corrected various Ruff linter errors in `BridgeController` and `app/common/map_utils.py`, including `ERA001` (commented-out code), `TRY301` (abstract `raise`), `C901`/`PLR0911`/`PLR0912`/`PLR0913` (complexity/branches/returns/arguments), `TRY300` (consider `else`), `W293` (whitespace), `RUF013` (implicit `Optional`), `ANN202` (missing return type), `RET505` (unnecessary `else`), `N806` (variable naming), and `PERF401` (list append in loop).
 - Addressed Ruff and MyPy linting errors in `app/bridge/parametrization.py` related to `PLR0911` (too many returns), `ANN001`/`ANN401` (missing/disallowed type hints for `Any`), `ARG001` (unused argument), `T201` (print statements), `UP038` (isinstance with tuple), `TRY300` (consider else), `RET504` (unnecessary assignment), `N802`/`N803` (function/argument naming).
 - Resolved MyPy `var-annotated` error in `app/bridge/controller.py` by adding a type hint to `zone_annotations` in `_add_load_zone_visuals`.
-
 
 ## [`v0.0.4`] - 2025-05-08
 
@@ -141,4 +137,4 @@
 ### Changed
 - Initial project structure
 
-## [`v0.0.1`] - 2025-05-01
+## [`v0.0.1`] - 2025-05-01