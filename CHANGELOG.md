# Changelog

All notable changes to this project will be documented in this file.

Semantic versioning is used to denote different versions of this project.

## [`v0.0.5`] - 2025-05-15

### Added
- Added `wapening_buigstraal.csv` containing minimum bending radii specifications for different reinforcement bar diameters (6mm to 40mm) according to Eurocode 2.
- Added "Info" page to the `Bridge` entity, displaying a map view of the specific bridge.
- Implemented parametrization for "Belastingzones" (Load Zones) within the `Bridge` entity:
    - Added a "Belastingzones" tab to the "Invoer" page.
    - Introduced a `DynamicArray` (`load_zones_array`) for defining multiple load zones, each with a selectable `zone_type` (e.g., "Voetgangers", "Fietsers", "Auto").
    - Added `NumberField`s (`d1_width` to `d15_width`) for specifying zone widths at each bridge cross-section (D-point), with dynamic visibility for D3-D15 based on defined bridge segments.
    - Configured a default of two load zones upon entity creation.
- Developed a new "Belastingzones" `PlotlyView` in `BridgeController` to visualize load zones:
    - Displays a 2D top-down view of the bridge outline.
    - Draws lines representing the boundaries of each load zone, stacked downwards.
    - The final load zone extends to the bottom of the bridge's structural area.
    - Annotates each zone with its type at the right end of the plot.
    - Adds "D1", "D2", etc., labels at the top, aligned with bridge cross-sections.
- Enhanced "Belastingzones" (Load Zones) functionality:
    - Introduced a new "Berm" load zone type with a distinct visual style (yellow, cross-hatch).
    - Updated the default load zone configuration to include a "Berm" zone.
    - Implemented validation for load zone widths:
        - Ensures total zone width does not exceed available bridge width at each D-point.
        - Displays clear warning annotations on "Bovenaanzicht" and "Belastingzones" views if discrepancies are found.
        - Highlights individual load zones in red on the "Belastingzones" view if they geometrically exceed bridge boundaries.
- Dynamic zone numbering system in reinforcement tab:
    - Automatic zone number generation based on bridge segments
    - Format "location-segment" (e.g., "1-1", "2-1", "3-1", "1-2", etc.)
    - First number indicates location (1=left, 2=middle, 3=right)
    - Second number indicates segment number
- New OptionField for zone selection in reinforcement input:
    - Options dynamically generated based on number of bridge segments
    - Options list updates automatically when segments are added/removed
    - Proper zone labeling helps users identify reinforcement locations

### Changed
- Reorganized resources directory structure for better organization:
  - Created subdirectories for different resource types: `data/materials`, `data/bridges`, `gis`, `templates`, `styles`, `images`, and `symbols`
  - Moved material CSV files to `resources/data/materials/`
  - Moved bridge data files to `resources/data/bridges/`
  - Moved GIS files to `resources/gis/`
  - Moved document templates to `resources/templates/`
  - Moved style files to `resources/styles/`
- Renamed map view from "Kaart Huidige Brug" to "Locatie Brug" in bridge entity
- Updated bridge deck parametrization for zone 2 thickness:
  - Replaced "Extra dikte zone 2" (`dze`) with "Dikte zone 2 (`dz_2`)" to directly input total thickness.
  - Updated `model_creator.py` to use the new `dz_2` parameter for 3D model generation.
- Refactored map and geometry processing logic from `BridgeController` and `OverviewBridgesController` into a new shared utility module: `app/common/map_utils.py`.
- Updated `BridgeController` and `OverviewBridgesController` to utilize the new shared map utilities.
- Modified `BridgeController`'s `get_bridge_map_view` method to fetch `last_saved_params` using `viktor.api_v1` for improved robustness in retrieving entity parameters.
- Performed internal refactoring of `BridgeController`'s `get_bridge_map_view` and related helper methods to enhance structure and address linter warnings.
- Simplified shapefile path retrieval in `BridgeController` by inlining the `_get_shapefile_path` helper method into `get_bridge_map_view`.
- Centralized individual bridge shapefile loading and filtering by moving logic from `BridgeController`._load_and_filter_geodataframe` to a new `load_and_filter_bridge_shapefile` function in `app/common/map_utils.py`.
- Refactored `get_load_zones_view` method in `BridgeController` into helper functions (`_prepare_load_zone_geometry_data`, `_create_d_point_annotations`, `_add_load_zone_visuals`) for improved readability and reduced complexity.
- Improved "Belastingzones" visualization and architecture:
    - Refactored load zone plotting logic from the `app` layer (controller/utils) to dedicated modules within the `src/geometry/` layer for better separation of concerns and testability.
    - Enhanced the appearance and positioning of validation warning annotations in "Bovenaanzicht" and "Belastingzones" views for improved clarity and user experience.

### Fixed
- Resolved issues where `OBJECTNUMM` was not found in `Bridge` entity parameters by:
    - Moving hidden `TextField` parameters (`bridge_objectnumm`, `bridge_name`) into the newly created "Info" page.
    - Updating parameter access in `BridgeController` to `params.info.bridge_objectnumm`.
- Addressed `AttributeError: info` for older `Bridge` entities by:
    - Making parameter access in `BridgeController` more robust using `params.get("info")`.
    - Updating `OverviewBridgesController` (`_create_missing_children` method) to correctly structure parameters under an "info" key when creating new bridge entities.
<<<<<<< HEAD
- Corrected various Ruff linter errors in `BridgeController` and `app/common/map_utils.py`, including `ERA001` (commented-out code), `TRY301` (abstract `raise`), `C901`/`PLR0911`/`PLR0912`/`PLR0913` (complexity/branches/returns/arguments), `TRY300` (consider `else`), `W293` (whitespace), `RUF013` (implicit `Optional`), `ANN202` (missing return type), `RET505` (unnecessary `else`), `N806` (variable naming), and `PERF401` (list append in loop).
- Addressed Ruff and MyPy linting errors in `app/bridge/parametrization.py` related to `PLR0911` (too many returns), `ANN001`/`ANN401` (missing/disallowed type hints for `Any`), `ARG001` (unused argument), `T201` (print statements), `UP038` (isinstance with tuple), `TRY300` (consider else), `RET504` (unnecessary assignment), `N802`/`N803` (function/argument naming).
- Resolved MyPy `var-annotated` error in `app/bridge/controller.py` by adding a type hint to `zone_annotations` in `_add_load_zone_visuals`.
=======
- Corrected various Ruff linter errors in `BridgeController` and `app/common/map_utils.py`, including `ERA001` (commented-out code), `TRY301` (abstract `raise`), `C901`/`PLR0911`/`PLR0912` (complexity/branches/returns), `TRY300` (consider `else`), `W293` (whitespace), `RUF013` (implicit `Optional`), `ANN202` (missing return type), and `RET505` (unnecessary `else`).
>>>>>>> 541d6e6b

## [`v0.0.4`] - 2025-05-08

### Added
- Added `betonkwaliteit.csv` containing concrete quality specifications with strength parameters
- Added `betonstaalkwaliteit.csv` containing reinforcement steel quality specifications with yield and design strengths
- Added `voorspanstaalkwaliteit.csv` containing prestressing steel quality specifications with strength and allowable stress parameters
- Added an explanatory text field for the bridge segments in the parametrization.

### Changed
- Set default of two items for the bridge segments dynamic array.
- Enhanced the 2D top view (`create_2d_top_view` in `src/geometry/model_creator.py`) to include:
    - Clear visual separation of bridge zones (1, 2, and 3) for each segment.
    - Background coloring for each zone to improve visual distinction.
    - Detailed dimension labels for segment lengths (`l`) and zone widths (`bz1`, `bz2`, `bz3`) at each cross-section.
    - Identifier labels (e.g., "D1", "D2") for each cross-section.
    - Zone numbering within each segment (e.g., "1-1", "2-1", "3-1").

### Fixed
- Corrected visibility logic for "Afstand tot vorige snede" field in the bridge dimensions dynamic array, ensuring it is hidden for the first segment.
- Suppressed a `DeprecationWarning` from `geopandas._compat` related to `shapely.geos` to keep console output clean. This is an internal `geopandas` issue and does not affect functionality.

## [`v0.0.3`] - 2025-05-08

### Added
- Viktor CI/CD pipeline
- Home page with documentation view
- More detailed README content including Usage, Technologies, and Contribution guidelines.
- Link to live VIKTOR application in README.
- Hover effect on changelog version sections.
- Set `OverviewBridges` entity as the default start page for the application.
- Implemented 3D visualization of bridge geometry based on parametrized dimensions.
- Added dynamic 2D views: top view, longitudinal section, and cross-section, derived from the 3D model.
- Introduced detailed parametrization for bridge entities, including:
    - Multi-section bridge dimensions using a dynamic array.
    - Reinforcement geometry parameters.
    - Load zone definitions and intensities.
    - Load combination factors.
    - Controls for section view locations.
- Added placeholder pages for SCIA integration, Calculation, and Reporting within the bridge entity.

### Fixed
- Initial configuration issues
- Pre-commit configuration to correctly install `types-Markdown` and `types-shapely` for `mypy` hook.
- Corrected developer installation instructions in README.
- Corrected contact email format in README.
- `ARG002` VIKTOR view signature conflict with Ruff.

### Changed
- Updated documentation structure
- Improved styling for README and Changelog view (layout, spacing, typography, colors).
- Restructured README for better user/developer audience separation.
- Clarified contribution workflow distinction (internal vs. external).

## [`v0.0.2`] - 2025-05-01

### Added
- Initial release
- Basic bridge data visualization
- Integration with map services

### Fixed
- Development environment setup

### Changed
- Initial project structure

## [`v0.0.1`] - 2025-05-01<|MERGE_RESOLUTION|>--- conflicted
+++ resolved
@@ -67,13 +67,6 @@
 - Addressed `AttributeError: info` for older `Bridge` entities by:
     - Making parameter access in `BridgeController` more robust using `params.get("info")`.
     - Updating `OverviewBridgesController` (`_create_missing_children` method) to correctly structure parameters under an "info" key when creating new bridge entities.
-<<<<<<< HEAD
-- Corrected various Ruff linter errors in `BridgeController` and `app/common/map_utils.py`, including `ERA001` (commented-out code), `TRY301` (abstract `raise`), `C901`/`PLR0911`/`PLR0912`/`PLR0913` (complexity/branches/returns/arguments), `TRY300` (consider `else`), `W293` (whitespace), `RUF013` (implicit `Optional`), `ANN202` (missing return type), `RET505` (unnecessary `else`), `N806` (variable naming), and `PERF401` (list append in loop).
-- Addressed Ruff and MyPy linting errors in `app/bridge/parametrization.py` related to `PLR0911` (too many returns), `ANN001`/`ANN401` (missing/disallowed type hints for `Any`), `ARG001` (unused argument), `T201` (print statements), `UP038` (isinstance with tuple), `TRY300` (consider else), `RET504` (unnecessary assignment), `N802`/`N803` (function/argument naming).
-- Resolved MyPy `var-annotated` error in `app/bridge/controller.py` by adding a type hint to `zone_annotations` in `_add_load_zone_visuals`.
-=======
-- Corrected various Ruff linter errors in `BridgeController` and `app/common/map_utils.py`, including `ERA001` (commented-out code), `TRY301` (abstract `raise`), `C901`/`PLR0911`/`PLR0912` (complexity/branches/returns), `TRY300` (consider `else`), `W293` (whitespace), `RUF013` (implicit `Optional`), `ANN202` (missing return type), and `RET505` (unnecessary `else`).
->>>>>>> 541d6e6b
 
 ## [`v0.0.4`] - 2025-05-08
 
