"""Controller for the Overview Bridges entity."""

# ============================================================================================================
# Imports
# ============================================================================================================

import json  # Import json module
import os  # Import os to construct path
import typing  # Import typing for ClassVar
from io import StringIO

# Add GeoPandas import (ensure it's installed in your venv)
import geopandas as gpd
<<<<<<< HEAD
import markdown # type: ignore[import-untyped]
import viktor.api_v1 as api  # Import VIKTOR API
from viktor.core import ViktorController  # Import Color, ViktorController
from viktor.errors import UserError  # Import UserError
from viktor.parametrization import Parametrization  # Import for type hint
from viktor.views import MapPoint, MapResult, MapView, WebResult, WebView  # Use MapPolygon instead of MapPolyline
=======
import markdown
>>>>>>> 3c9753e3

import viktor.api_v1 as api  # Import VIKTOR API
from app.common.map_utils import (  # Import shared utilities
    get_default_shapefile_path,
    get_filtered_bridges_json_path,
    get_resources_dir,
    load_and_prepare_shapefile,
    process_all_bridges_geometries,
    validate_shapefile_exists,
)
from app.constants import (  # Replace relative imports with absolute imports
    CHANGELOG_PATH,
    CSS_PATH,
    README_PATH,
)
from viktor.core import ViktorController  # Import Color, ViktorController
from viktor.errors import UserError  # Import UserError
from viktor.parametrization import Parametrization  # Import for type hint
from viktor.views import MapPoint, MapResult, MapView, WebResult, WebView  # Use MapPolygon instead of MapPolyline

# Import the parametrization from the separate file
from .parametrization import OverviewBridgesParametrization


class OverviewBridgesController(ViktorController):
    """Controller for the Overview Bridges entity."""

    label = "Overzicht Bruggen"  # Updated label
    parametrization = OverviewBridgesParametrization  # type: ignore[assignment] # Ignore potential complex assignment MyPy error
    children: typing.ClassVar[list[str]] = ["Bridge"]  # Use the alias defined in app/__init__.py
    show_children_as: typing.ClassVar[str] = "Table"  # Optional: How to display children (Table or Cards)

    # --- Map View Helper Methods ---

    @MapView("Overzicht Kaart", duration_guess=1)
    def get_map_view(self, params: Parametrization, **kwargs) -> MapResult:  # noqa: ARG002
        """Displays bridge polygons from the shapefile in the resources folder."""
        # 1. Define Paths
        try:
            shapefile_path = get_default_shapefile_path()
            allowed_bridges_path = get_filtered_bridges_json_path()

            # Using shared utility function to validate shapefile existence
            # validate_shapefile_exists now returns the path, so we use it directly
            shapefile_path = validate_shapefile_exists(shapefile_path)

            if not os.path.exists(allowed_bridges_path):
                raise UserError(f"Filter bestand niet gevonden op verwachtte locatie: {allowed_bridges_path}")  # noqa: TRY301

        except UserError as ue:
            raise UserError(str(ue))
        except Exception as e:
            raise UserError(f"Fout bij het bepalen van bestandspaden: {e}")

        # 2. Load allowed bridges list
        try:
            with open(allowed_bridges_path) as f:
                filtered_bridge_data = json.load(f)
                allowed_objectnumm = {bridge_obj.get("OBJECTNUMM") for bridge_obj in filtered_bridge_data if bridge_obj.get("OBJECTNUMM")}
        except Exception as e:
            raise UserError(f"Fout bij laden van {allowed_bridges_path}: {e}")

        # 3. Load and prepare shapefile data using the shared utility
        gdf = load_and_prepare_shapefile(shapefile_path, allowed_objectnumm)

        # 4. Process geometries if data exists using utility function
        features = []
        if gdf is not None and not gdf.empty:
            features = process_all_bridges_geometries(gdf)

        # 5. Handle case where no features were generated
        if not features:
            default_point = MapPoint(52.37, 4.89, description="Geen geldige brugpolygonen gevonden/gefilterd.")
            return MapResult([default_point])

        # 6. Return map result
        return MapResult(features)

    # --- Helper methods for regenerate_bridges_action ---

    @staticmethod
    def _get_resource_paths() -> tuple[str, str, str]:
        """Constructs and returns paths to resource files."""
        # Helper function to raise consistent error for missing filter file
        from typing import Never

        def _raise_filter_file_missing(path: str) -> Never:
            """Raises UserError with a consistent message format for missing filter file."""
            raise UserError(f"Filter bestand niet gevonden: {path}")

        try:
            resources_dir = get_resources_dir()  # Use new helper
            shapefile_path = get_default_shapefile_path()  # Use new helper
            filtered_bridges_path = get_filtered_bridges_json_path()  # Use new helper

            # Basic file existence check using shared utility
            # validate_shapefile_exists now returns the path
            try:
                shapefile_path = validate_shapefile_exists(shapefile_path)
            except UserError as ue:
                raise UserError(f"Shapefile validatie fout: {ue}")

            if not os.path.exists(filtered_bridges_path):
                _raise_filter_file_missing(filtered_bridges_path)
            else:
                return resources_dir, shapefile_path, filtered_bridges_path

        except Exception as e:
            raise UserError(f"Fout bij het bepalen van bestandspaden: {e}")

    @WebView("Readme and Changelog", duration_guess=3)
    def view_readme_changelog(self, **kwargs) -> WebResult:  # noqa: ARG002
        """
        Converts the docs files (README.md, CHANGELOG.md) to HTML and presents them in the viewer.

        :return: WebResult.
        """
        with open(README_PATH, encoding="utf-8") as f:
            html_text_readme = markdown.markdown(f.read())
        with open(CHANGELOG_PATH, encoding="utf-8") as f:
            html_text_changelog = markdown.markdown(f.read())
        with open(CSS_PATH, encoding="utf-8") as f:
            html_css = f.read()

        # Create complete HTML documents for each iframe
        readme_doc = f"""<!DOCTYPE html>
        <html>
        <head>
            <meta charset="utf-8">
            <meta name="viewport" content="width=device-width, initial-scale=1.0">
            <style>{html_css}</style>
        </head>
        <body>
            {html_text_readme}
        </body>
        </html>"""

        changelog_doc = f"""<!DOCTYPE html>
        <html>
        <head>
            <meta charset="utf-8">
            <meta name="viewport" content="width=device-width, initial-scale=1.0">
            <style>{html_css}</style>
        </head>
        <body class="changelog">
            {html_text_changelog}
        </body>
        </html>"""

        # Main HTML structure with responsive layout
        html_content = f"""<!DOCTYPE html>
        <html>
        <head>
            <meta charset="utf-8">
            <meta name="viewport" content="width=device-width, initial-scale=1.0">
            <style>
                /* Minimal styling for the container page only */
                html, body {{
                    margin: 0;
                    padding: 0;
                    height: 100%;
                    overflow: hidden;
                }}
                .container {{
                    display: flex;
                    height: 100vh;
                    width: 100%;
                }}
                .iframe-wrapper {{
                    flex: 1;
                    /* Use lighter border */
                    border-right: 1px solid #eaecef;
                    height: 100%;
                }}
                /* Remove border from the last wrapper */
                .iframe-wrapper:last-child {{
                    border-right: none;
                }}
                .iframe {{
                    width: 100%;
                    height: 100%;
                    border: none;
                }}
                @media (max-width: 768px) {{
                    .container {{
                        flex-direction: column;
                    }}
                    .iframe-wrapper {{
                        height: 50%;
                        border-right: none;
                        /* Use lighter border */
                        border-bottom: 1px solid #eaecef;
                    }}
                    /* Remove border from the last wrapper on mobile */
                    .iframe-wrapper:last-child {{
                        border-bottom: none;
                    }}
                }}
            </style>
        </head>
        <body>
            <div class="container">
                <div class="iframe-wrapper">
                    <iframe class="iframe" srcdoc="{readme_doc.replace('"', "&quot;")}" frameborder="0"></iframe>
                </div>
                <div class="iframe-wrapper">
                    <iframe class="iframe" srcdoc="{changelog_doc.replace('"', "&quot;")}" frameborder="0"></iframe>
                </div>
            </div>
        </body>
        </html>"""

        return WebResult(html=StringIO(html_content))

    @staticmethod
    def _load_filtered_bridges(filtered_bridges_path: str) -> list[dict]:
        """Loads filtered bridge data from the JSON file."""
        try:
            with open(filtered_bridges_path) as f:
                return json.load(f)
        except Exception as e:
            raise UserError(f"Fout bij het laden van {filtered_bridges_path}: {e}")

    @staticmethod
    def _load_shapefile_and_names(shapefile_path: str) -> dict[str, str | None]:
        """Loads the shapefile and creates a mapping from OBJECTNUMM to OBJECTNAAM."""
        try:
            gdf = gpd.read_file(shapefile_path)
            objectnumm_to_name: dict[str, str | None] = {}
            for _, row in gdf.iterrows():
                numm = row.get("OBJECTNUMM")
                if numm:
                    name = row.get("OBJECTNAAM")
                    # Format ID as integer if possible - This part seems unused for map/child generation, removing F841/SIM105 issues

                    # Store None if OBJECTNAAM is missing, None, or empty/whitespace
                    objectnumm_to_name[str(numm)] = name if name and isinstance(name, str) and name.strip() else None
            # If loop completes without error, return the dictionary
            return objectnumm_to_name  # noqa: TRY300
        except Exception as e:
            raise UserError(f"Fout bij het lezen van shapefile {shapefile_path}: {e}")

    @staticmethod
    def _get_existing_child_objectnumms(entity_id: int) -> set[str]:
        """Retrieves the OBJECTNUMM of existing child entities."""
        try:
            viktor_api = api.API()
            parent_entity = viktor_api.get_entity(entity_id)
            existing_children = parent_entity.children(entity_type_names=["Bridge"])
            # Store OBJECTNUMM in child params under 'bridge_objectnumm' key
            return {
                child.last_saved_params.get("bridge_objectnumm") for child in existing_children if child.last_saved_params.get("bridge_objectnumm")
            }
        except Exception as e:
            raise UserError(f"Fout bij het ophalen van bestaande kind-entiteiten: {e}")

    def _create_missing_children(
        self,
        parent_entity_id: int,
        filtered_bridge_data: list[dict],
        objectnumm_to_name: dict[str, str | None],
        existing_objectnumms: set[str],
    ) -> None:
        """Creates child entities for bridges that do not already exist."""
        created_count = 0
        skipped_count = 0
        try:
            # Get parent entity object once
            parent_entity = api.API().get_entity(parent_entity_id)

            for bridge_data in filtered_bridge_data:
                objectnumm = bridge_data.get("OBJECTNUMM")

                if not objectnumm:
                    skipped_count += 1
                    continue

                objectnumm_str = str(objectnumm)  # Ensure comparison is consistent

                if objectnumm_str in existing_objectnumms:
                    skipped_count += 1
                    continue

                # Bridge doesn't exist, create it
                bridge_name = objectnumm_to_name.get(objectnumm_str)  # Use str for lookup

                # Format child name: "OBJECTNUMM - OBJECTNAAM" or just "OBJECTNUMM"
                child_name = f"{objectnumm_str} - {bridge_name}" if bridge_name else objectnumm_str

                # Prepare parameters for the child entity, now nested under 'info'
                child_params = {
                    "info": {
                        "bridge_objectnumm": objectnumm_str,  # Store as string
                        "bridge_name": bridge_name,  # Store name or None
                    }
                }

                # Call create_child on the parent entity object
                parent_entity.create_child(entity_type_name="Bridge", name=child_name, params=child_params)
                created_count += 1
                # Add to set to prevent potential duplicates within this run
                existing_objectnumms.add(objectnumm_str)

        except Exception as e:
            raise UserError(f"Fout tijdens het aanmaken van kind-entiteiten: {e}")

    # --- Main Action Method ---

    def regenerate_bridges_action(self, entity_id: int, **kwargs) -> None:  # noqa: ARG002
        """Loads bridges from filtered_bridges.json and creates child entities if they don't exist."""
        # even if it is unused within the method body.
        # 1. Get paths
        _resources_dir, shapefile_path, filtered_bridges_path = self._get_resource_paths()

        # 2. Load data
        filtered_bridge_data = self._load_filtered_bridges(filtered_bridges_path)
        objectnumm_to_name = self._load_shapefile_and_names(shapefile_path)

        # 3. Get existing children
        existing_objectnumms = self._get_existing_child_objectnumms(entity_id)

        # 4. Create missing children
        self._create_missing_children(
            parent_entity_id=entity_id,
            filtered_bridge_data=filtered_bridge_data,
            objectnumm_to_name=objectnumm_to_name,
            existing_objectnumms=existing_objectnumms,
        )
        # No explicit return needed (implicitly returns None)<|MERGE_RESOLUTION|>--- conflicted
+++ resolved
@@ -11,16 +11,7 @@
 
 # Add GeoPandas import (ensure it's installed in your venv)
 import geopandas as gpd
-<<<<<<< HEAD
-import markdown # type: ignore[import-untyped]
-import viktor.api_v1 as api  # Import VIKTOR API
-from viktor.core import ViktorController  # Import Color, ViktorController
-from viktor.errors import UserError  # Import UserError
-from viktor.parametrization import Parametrization  # Import for type hint
-from viktor.views import MapPoint, MapResult, MapView, WebResult, WebView  # Use MapPolygon instead of MapPolyline
-=======
 import markdown
->>>>>>> 3c9753e3
 
 import viktor.api_v1 as api  # Import VIKTOR API
 from app.common.map_utils import (  # Import shared utilities
