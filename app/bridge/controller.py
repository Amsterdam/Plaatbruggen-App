--- conflicted
+++ resolved
@@ -1,9 +1,5 @@
 """Module for the Bridge entity controller."""
-<<<<<<< HEAD
-
-import plotly.graph_objects as go  # Move local import global
-import trimesh
-=======
+
 import plotly.graph_objects as go  # Import Plotly graph objects
 import trimesh
 from viktor import convert_word_to_pdf
@@ -16,7 +12,6 @@
     PlotlyResult,  # Import PlotlyResult
     PlotlyView,  # Import PlotlyView
 )
->>>>>>> 2a968048
 
 from app.constants import (  # Replace relative imports with absolute imports
     OUTPUT_REPORT_PATH,
@@ -285,69 +280,7 @@
         geometry = File()
         with geometry.open_binary() as w:
             w.write(trimesh.exchange.gltf.export_glb(combined_scene_2d))
-<<<<<<< HEAD
         return GeometryResult(geometry, geometry_type="gltf")
-=======
-        return GeometryResult(geometry, geometry_type="gltf")
-
-    @PlotlyView("Plotly Chart", duration_guess=1)
-    def get_plotly_chart(self, params: BridgeParametrization, **kwargs) -> PlotlyResult:  # noqa: ARG002
-        """
-        Generates a Plotly chart for visualizing a trimesh cross-section.
-
-        Args:
-            params (BridgeParametrization): Input parameters for the bridge dimensions.
-            **kwargs: Additional arguments.
-
-        Returns:
-            PlotlyResult: A Plotly chart visualization.
-
-        """
-        # Generate the 3D model
-        scene = create_3d_model(params)
-        combined_mesh = trimesh.util.concatenate(scene.geometry.values())
-
-        # Define the slicing plane (horizontal plane at z=0)
-        plane_origin = [0, 0, params.input.dimensions.top_view_loc]  # Origin of the plane
-        plane_normal = [0, 0, 1]  # Normal vector of the plane (z-axis)
-
-        # Slice the mesh with the specified plane
-        cross_section = combined_mesh.section(plane_origin=plane_origin, plane_normal=plane_normal)
-
-        # Create a Plotly figure
-        fig = go.Figure()
-
-        # Convert the cross-section to 2D
-        cross_section_2d, _ = cross_section.to_2D()
-        # print("cross_section_2d", cross_section_2d)
-        # for shape in cross_section_2d:
-        #     print("shape", shape)
-        # cross_section_2d.show()
-
-
-        # Extract polygons
-        polygons = cross_section_2d.polygons_closed[0]
-
-
-
-        # # Create a Plotly figure
-        # print("polygon", polygons)
-        for coord in polygons.exterior.coords:
-            print("polygons", coord[0], coord[1])
-            x_data = []
-            y_data = []
-
-            x_data.append(coord[0])
-            y_data.append(coord[1])
-
-            fig.add_trace(go.Scatter(x=x_data, y=y_data, mode="lines", name="Cross-Section"))
-
-
-
-        fig.update_layout(title="Bridge Cross-Section", xaxis_title="X-axis", yaxis_title="Y-axis")
-
-        # Return the Plotly figure
-        return PlotlyResult(fig.to_json())
 
     @PDFView("Rapport", duration_guess=1)
     def get_output_report(self, params: BridgeParametrization, **kwargs) -> PDFResult:
@@ -368,5 +301,3 @@
             pdf = convert_word_to_pdf(f1)
 
         return PDFResult(pdf, filename="bridge_report.pdf")
-
->>>>>>> 2a968048
