"""Module for the Bridge entity controller."""

<<<<<<< HEAD
import zipfile
=======
from pathlib import Path  # Add Path import for SCIA template
>>>>>>> b6af4227
from typing import Any, TypedDict, cast  # Import cast, Any, and TypedDict

import plotly.graph_objects as go  # Import Plotly graph objects
import trimesh

import viktor.api_v1 as api_sdk  # Import VIKTOR API SDK
<<<<<<< HEAD
=======
from viktor.core import File, ViktorController
from viktor.errors import UserError  # Add UserError
from viktor.result import DownloadResult  # Import DownloadResult from correct module
from viktor.views import (
    DataGroup,  # Add DataGroup
    DataItem,  # Add DataItem
    DataResult,  # Add DataResult
    DataView,  # Add DataView
    GeometryResult,
    GeometryView,
    MapPoint,  # Add MapPoint
    MapResult,  # Add MapResult
    MapView,  # Add MapView
    PDFResult,
    PDFView,
    PlotlyResult,  # Import PlotlyResult
    PlotlyView,  # Import PlotlyView
)
>>>>>>> b6af4227

# ParamsForLoadZones protocol and validate_load_zone_widths are in app.bridge.utils
from app.bridge.utils import validate_load_zone_widths
from app.common.map_utils import (
    load_and_filter_bridge_shapefile,  # Import the new function
    process_bridge_geometries,
    validate_shapefile_exists,
)
from app.constants import SCIA_ZIP_README_CONTENT  # Import the SCIA ZIP readme content
from src.common.plot_utils import (
    create_bridge_outline_traces,
)
from src.geometry.cross_section import create_cross_section_view
from src.geometry.horizontal_section import create_horizontal_section_view
from src.geometry.load_zone_geometry import LoadZoneDataRow
from src.geometry.load_zone_plot import (
    DEFAULT_PLOTLY_COLORS,  # Import for styling defaults
    DEFAULT_ZONE_APPEARANCE_MAP,  # Import for styling defaults
    BridgeBaseGeometry,  # TypedDict for bridge_geom argument
    PlotPresentationDetails,  # TypedDict for presentation details
    ZoneStylingDefaults,  # TypedDict for styling_defaults argument
    build_load_zones_figure,
)
from src.geometry.longitudinal_section import create_longitudinal_section
from src.geometry.model_creator import (
    BridgeSegmentDimensions,  # Import the dataclass
    LoadZoneGeometryData,  # Import the dataclass
    create_2d_top_view,
    create_3d_model,
    prepare_load_zone_geometry_data,
)
from src.geometry.top_view_plot import build_top_view_figure
from src.integrations.idea_interface import create_bridge_idea_model, run_idea_analysis
from viktor.core import File, ViktorController
from viktor.errors import UserError  # Add UserError
from viktor.result import DownloadResult
from viktor.views import (
    DataGroup,  # Add DataGroup
    DataItem,  # Add DataItem
    DataResult,  # Add DataResult
    DataView,  # Add DataView
    GeometryResult,
    GeometryView,
    MapPoint,  # Add MapPoint
    MapResult,  # Add MapResult
    MapView,  # Add MapView
    PDFResult,
    PDFView,
    PlotlyResult,  # Import PlotlyResult
    PlotlyView,  # Import PlotlyView
)

# Import SCIA integration from src layer
from src.integrations.scia_interface import create_bridge_scia_model

# Import parametrization from the separate file
from .parametrization import (
    MAX_LOAD_ZONE_SEGMENT_FIELDS,  # Import the constant
    BridgeParametrization,
)


# Define TypedDict for a row from params.bridge_segments_array
class BridgeSegmentParamRow(TypedDict):
    """
    Represents the structure of a single row item from params.bridge_segments_array.
    This TypedDict is used to provide type hinting for these row objects.
    """

    bz1: float
    bz2: float
    bz3: float
    l: float  # noqa: E741 # 'l' matches the field name in BridgeParametrization (input.dimensions.array.l)
    # Add other fields like dz, dz_2, col_6, is_first_segment if accessed, with appropriate types


class BridgeController(ViktorController):
    """Controller for the individual Bridge entity."""

    label = "Brug"
    parametrization = BridgeParametrization  # type: ignore[assignment]

    def _create_bridge_segment_dimensions_from_params(self, segment_param_row: BridgeSegmentParamRow) -> BridgeSegmentDimensions:
        """Validates a segment param row and returns BridgeSegmentDimensions or raises UserError."""
        # The attribute check `hasattr` is still useful as a runtime check before typed access,
        # though MyPy will now also check based on BridgeSegmentParamRow.
        required_attrs = ["bz1", "bz2", "bz3", "l"]
        # For TypedDict, we'd ideally check presence of keys.
        # However, VIKTOR param objects are often Munch-like, so hasattr can work at runtime.
        # For Mypy, the key is using dictionary access below.
        if not all(key in segment_param_row for key in required_attrs):
            raise UserError("Een of meer brugsegmenten missen benodigde data (bz1, bz2, bz3, l) in Dimensies.")
        return BridgeSegmentDimensions(
            bz1=segment_param_row["bz1"], bz2=segment_param_row["bz2"], bz3=segment_param_row["bz3"], segment_length=segment_param_row["l"]
        )

    def _prepare_bridge_geometry_for_plotting(self, bridge_segments_params: list) -> LoadZoneGeometryData | None:
        """Helper to prepare BridgeSegmentDimensions and LoadZoneGeometryData from params."""
        if not bridge_segments_params:
            return None
        try:
            typed_bridge_dimensions = []
            for segment_param_row in bridge_segments_params:
                # Call the new helper method
                segment_data = self._create_bridge_segment_dimensions_from_params(segment_param_row)
                typed_bridge_dimensions.append(segment_data)

            if not typed_bridge_dimensions:
                return None
            return prepare_load_zone_geometry_data(typed_bridge_dimensions)
        except UserError:
            raise
        except Exception as e:
            print(f"Error preparing bridge geometry for load zones view: {e}")  # noqa: T201
            raise UserError("Fout bij voorbereiden bruggeometrie. Controleer de Dimensies tab.") from e

    def _get_bridge_entity_data(self, entity_id: int) -> tuple[str | None, str | None, MapResult | None]:
        """Fetches bridge entity data (OBJECTNUMM and name) using the VIKTOR API."""
        if not entity_id:
            return None, None, MapResult([MapPoint(52.37, 4.89, description="Entity ID niet gevonden.")])
        try:
            viktor_api = api_sdk.API()
            current_entity = viktor_api.get_entity(entity_id)
            last_params = current_entity.last_saved_params
            info_page_params = last_params.get("info")

            objectnumm = info_page_params.bridge_objectnumm if info_page_params and hasattr(info_page_params, "bridge_objectnumm") else None
            name = info_page_params.bridge_name if info_page_params and hasattr(info_page_params, "bridge_name") else ""
            if objectnumm is None:
                return None, None, MapResult([MapPoint(52.37, 4.89, description="OBJECTNUMM van brug niet gevonden in opgeslagen parameters.")])
            # Using explicit else to satisfy linter
            return objectnumm, name, None  # noqa: TRY300
        except Exception as e:
            return None, None, MapResult([MapPoint(52.37, 4.89, description=f"Fout bij ophalen entity data: {e}")])

    @DataView("Bridge Summary", duration_guess=1)
    def get_bridge_summary_view(self, params: BridgeParametrization, **kwargs) -> DataResult:  # noqa: ARG002
        """Displays a summary of the bridge information on the Info page."""
        data = DataGroup(
            DataItem(label="Bridge ID (OBJECTNUMM)", value=params.info.bridge_objectnumm or "N/A"),
            DataItem(label="Bridge Name", value=params.info.bridge_name or "N/A"),
            DataItem(label="Location Description", value=params.info.location_description or "N/A"),
            DataItem(label="City/Municipality", value=params.info.city or "N/A"),
            DataItem(label="Construction Year", value=str(params.info.construction_year) if params.info.construction_year else "N/A"),
            DataItem(label="Total Length", value=f"{params.info.total_length} m" if params.info.total_length is not None else "N/A"),
            DataItem(label="Total Width", value=f"{params.info.total_width} m" if params.info.total_width is not None else "N/A"),
            DataItem(label="Last Assessment", value=params.info.assessment_date or "N/A"),
            DataItem(label="Assessment Status", value=params.info.assessment_status or "N/A"),
            DataItem(label="Assessment Notes", value=params.info.assessment_notes or "N/A"),
        )
        return DataResult(data)

    @MapView("Locatie Brug", duration_guess=2)
    def get_bridge_map_view(self, params: BridgeParametrization, **kwargs) -> MapResult:  # noqa: ARG002
        """Displays the current bridge polygon from the shapefile in the resources folder."""
        entity_id = kwargs.get("entity_id")

        if not isinstance(entity_id, int):
            return MapResult([MapPoint(52.37, 4.89, description="Ongeldige entity ID ontvangen.")])

        current_objectnumm, bridge_name_from_params, error_result = self._get_bridge_entity_data(entity_id)
        if error_result:
            return error_result

        if current_objectnumm is None:
            return MapResult([MapPoint(52.37, 4.89, description="Interne fout: OBJECTNUMM onbekend na API call.")])

        if bridge_name_from_params is None:
            bridge_name_from_params = ""

        try:
            shapefile_path = validate_shapefile_exists()  # Uses default path, raises UserError
            # Call the new utility function from map_utils.
            # This function also raises UserError for various issues (file not found, bridge not found, CRS/column issues).
            target_bridge_gdf = load_and_filter_bridge_shapefile(shapefile_path, current_objectnumm)
        except UserError as ue:
            return MapResult([MapPoint(52.37, 4.89, description=str(ue))])

        # If we reach here, target_bridge_gdf is a GeoDataFrame with the bridge data.
        # The old error_result from _load_and_filter_geodataframe is no longer needed.

        # Process bridge geometries using the utility function.
        # target_bridge_gdf should contain the single row for the bridge.
        features, error_point = process_bridge_geometries(target_bridge_gdf.iloc[0], current_objectnumm, bridge_name_from_params)

        if error_point:
            return MapResult([error_point])

        return MapResult(features)

    # ============================================================================================================
    # input - Dimension
    # ============================================================================================================

    @GeometryView("3D Model", duration_guess=1, x_axis_to_right=False)
    def get_3d_view(self, params: BridgeParametrization, **kwargs) -> GeometryResult:  # noqa: ARG002
        """Generates a 3D representation of the bridge deck."""
        combined_scene = create_3d_model(params, section_planes=True)
        # Export the scene as a GLTF file and return it as a GeometryResult
        geometry = File()
        with geometry.open_binary() as w:
            w.write(trimesh.exchange.gltf.export_glb(combined_scene))
        return GeometryResult(geometry, geometry_type="gltf")

    @PlotlyView("Bovenaanzicht", duration_guess=1)
    def get_top_view(self, params: BridgeParametrization, **kwargs) -> PlotlyResult:  # noqa: ARG002
        """
        Generates a 2D top view of the bridge deck with dimensions by calling the src layer.
        Also performs validation of load zone widths against bridge dimensions.
        """
        # 1. Prepare bridge geometry data (needed for validation)
        bridge_segments_params = params.bridge_segments_array
        bridge_geom_data: LoadZoneGeometryData | None = None  # Ensure type hint for clarity

        if bridge_segments_params:
            try:
                typed_bridge_dimensions = []
                for segment_param_row in bridge_segments_params:
                    if not all(hasattr(segment_param_row, attr) for attr in ["bz1", "bz2", "bz3", "l"]):
                        # Silently skip or log if a segment is malformed to avoid blocking top view
                        # Or raise UserError("Een of meer brugsegmenten missen data (bz1, bz2, bz3, l).")
                        print(f"Warning: Malformed bridge segment data in get_top_view: {segment_param_row}")  # noqa: T201
                        continue  # Skip this segment if it's missing critical attributes
                    typed_bridge_dimensions.append(
                        BridgeSegmentDimensions(
                            bz1=segment_param_row.bz1, bz2=segment_param_row.bz2, bz3=segment_param_row.bz3, segment_length=segment_param_row.l
                        )
                    )
                if typed_bridge_dimensions:  # Only proceed if we have valid dimensions to process
                    bridge_geom_data = prepare_load_zone_geometry_data(typed_bridge_dimensions)
            except Exception as e:
                print(f"Error preparing bridge geometry for validation in get_top_view: {e}")  # noqa: T201
                # bridge_geom_data remains None

        # 2. Perform validation if possible
        validation_messages: list[str] = []
        if bridge_geom_data and hasattr(params, "load_zones_data_array") and params.load_zones_data_array:
            validation_messages = validate_load_zone_widths(
                params=params,  # Pass the whole params object
                geometry_data=bridge_geom_data,
            )
        elif not bridge_segments_params or not bridge_geom_data:  # Covers cases where bridge_geom_data is None due to error or no segments
            validation_messages = ["Brugsegmenten data ontbreekt of is ongeldig, validatie van belastingzones niet volledig uitgevoerd."]
        # If load_zones_data_array is empty/None, validation_messages remains empty (no zones to validate)

        # 3. Generate top view plot data
        top_view_data = create_2d_top_view(params)

        # 4. Build the figure
        fig = build_top_view_figure(top_view_geometric_data=top_view_data, validation_messages=validation_messages)

        return PlotlyResult(fig.to_json())

    @PlotlyView("Horizontale doorsnede", duration_guess=1)
    def get_2d_horizontal_section(self, params: BridgeParametrization, **kwargs) -> PlotlyResult:  # noqa: ARG002
        """
        Generates a 2D horizontal section view of the bridge using Plotly.
        This function creates a 2D representation of the bridge's horizontal section by:
        1. Creating a 3D model of the bridge
        2. Slicing it with a horizontal plane at the specified height
        3. Converting the resulting section into a 2D plot showing length (x) vs width (y).

        Args:
            params (BridgeParametrization): Input parameters for the bridge dimensions.
            **kwargs: Additional arguments.

        Returns:
            PlotlyResult: A 2D representation of the horizontal section.

        """
        fig = create_horizontal_section_view(params, params.input.dimensions.horizontal_section_loc)
        return PlotlyResult(fig.to_json())

    @PlotlyView("Langsdoorsnede", duration_guess=1)
    def get_2d_longitudinal_section(self, params: BridgeParametrization, **kwargs) -> PlotlyResult:  # noqa: ARG002
        """
        Generates a 2D longitudinal section view of the bridge using Plotly.
        This function creates a 2D representation of the bridge's longitudinal section by:
        1. Creating a 3D model of the bridge
        2. Slicing it with a vertical plane parallel to the x-z plane
        3. Converting the resulting cross-section into a 2D plot showing length (x) vs height (z).

        Args:
            params (BridgeParametrization): Input parameters for the bridge dimensions.
            **kwargs: Additional arguments.

        Returns:
            PlotlyResult: A 2D representation of the longitudinal section.

        """
        fig = create_longitudinal_section(params, params.input.dimensions.longitudinal_section_loc)
        return PlotlyResult(fig.to_json())

    @PlotlyView("Dwarsdoorsnede", duration_guess=1)
    def get_2d_cross_section(self, params: BridgeParametrization, **kwargs) -> PlotlyResult:  # noqa: ARG002
        """
        Generates a 2D cross-section view of the bridge using Plotly.
        This function creates a 2D representation of the bridge's cross-section by:
        1. Creating a 3D model of the bridge
        2. Slicing it with a vertical plane parallel to the y-z plane
        3. Converting the resulting cross-section into a 2D plot showing width (y) vs height (z).

        Args:
            params (BridgeParametrization): Input parameters for the bridge dimensions.
            **kwargs: Additional arguments.

        Returns:
            PlotlyResult: A 2D representation of the cross-section.

        """
        fig = create_cross_section_view(params, params.input.dimensions.cross_section_loc)
        return PlotlyResult(fig.to_json())

    @PlotlyView("Belastingzones", duration_guess=1)
    def get_load_zones_view(self, params: BridgeParametrization, **kwargs) -> PlotlyResult:  # noqa: ARG002
        """
        Generates a 2D view of the load zones on the bridge deck.
        Uses the new build_load_zones_figure from the src layer.
        """
        # 1. Prepare LoadZoneDataRow list from params
        load_zones_data_params: list[LoadZoneDataRow] = []
        if params.load_zones_data_array:
            for row_param in params.load_zones_data_array:
                # Construct a dictionary that matches LoadZoneDataRow fields
                temp_row_data: dict[str, Any] = {"zone_type": row_param.zone_type}
                for i in range(1, MAX_LOAD_ZONE_SEGMENT_FIELDS + 1):
                    field_name = f"d{i}_width"
                    value = getattr(row_param, field_name, None)
                    # LoadZoneDataRow has dX_width as float | None, so store None if getattr returns None
                    temp_row_data[field_name] = value

                row_data = cast(LoadZoneDataRow, temp_row_data)
                load_zones_data_params.append(row_data)

        if not load_zones_data_params:  # No load zones defined
            fig = go.Figure()
            fig.update_layout(title_text="Belastingzones - Geen zones gedefinieerd", xaxis_visible=False, yaxis_visible=False)
            return PlotlyResult(fig.to_json())

        # 2. Prepare bridge geometric data
        bridge_geom_data = self._prepare_bridge_geometry_for_plotting(params.bridge_segments_array)
        if not bridge_geom_data:  # If preparation failed or returned None (e.g. no segments)
            fig = go.Figure()
            fig.update_layout(title_text="Belastingzones - Brugsegmenten ongeldig", xaxis_visible=False, yaxis_visible=False)
            return PlotlyResult(fig.to_json())

        # 3. Get validation messages
        validation_messages: list[str] = []
        if hasattr(params, "load_zones_data_array") and params.load_zones_data_array:
            validation_messages = validate_load_zone_widths(
                params=params,  # Pass the whole params object
                geometry_data=bridge_geom_data,
            )
        # If load_zones_data_array is empty, validation_messages remains empty.

        # 4. Prepare base_traces for the bridge background
        # Get structural polygons and bridge lines from create_2d_top_view data
        # (This is the same data used for the "Bovenaanzicht" base plot)
        top_view_render_data = create_2d_top_view(params)

        base_traces = []
        # No longer adding structural polygons to this view's base traces

        bridge_outline_data = top_view_render_data.get("bridge_lines", [])  # Bridge outline from top view
        if bridge_outline_data:
            base_traces.extend(create_bridge_outline_traces(bridge_outline_data))

        # 5. Call build_load_zones_figure
        bridge_geom_arg: BridgeBaseGeometry = {
            "x_coords_d_points": bridge_geom_data.x_coords_d_points,
            "y_coords_bridge_top_edge": bridge_geom_data.y_top_structural_edge_at_d_points,
            "y_coords_bridge_bottom_edge": [[y_bottom, y_bottom] for y_bottom in bridge_geom_data.y_bridge_bottom_at_d_points],
            "num_defined_d_points": bridge_geom_data.num_defined_d_points,
        }
        styling_defaults_arg: ZoneStylingDefaults = {
            "zone_appearance_map": DEFAULT_ZONE_APPEARANCE_MAP,
            "default_plotly_colors": DEFAULT_PLOTLY_COLORS,
        }

        presentation_details_arg: PlotPresentationDetails = {
            "base_traces": base_traces,
            "validation_messages": validation_messages,
            "figure_title": "Belastingzones",
        }

        fig = build_load_zones_figure(
            load_zones_data_params=load_zones_data_params,
            bridge_geom=bridge_geom_arg,
            styling_defaults=styling_defaults_arg,
            presentation_details=presentation_details_arg,
        )

        return PlotlyResult(fig.to_json())

    # ============================================================================================================
    # SCIA Integration
    # ============================================================================================================

    def _convert_bridge_params_to_dicts(self, params: BridgeParametrization) -> list[dict[str, Any]]:
        """
        Convert bridge segment parameters to dictionary format for SCIA integration.

        :param params: Bridge parametrization object
        :type params: BridgeParametrization
        :returns: List of bridge segment dictionaries
        :rtype: list[dict[str, Any]]
        """
        bridge_segments = []
        if params.bridge_segments_array:
            for segment in params.bridge_segments_array:
                segment_dict = {
                    "bz1": getattr(segment, "bz1", 0),
                    "bz2": getattr(segment, "bz2", 0),
                    "bz3": getattr(segment, "bz3", 0),
                    "l": getattr(segment, "l", 0),
                    "dz": getattr(segment, "dz", 0),
                    "dz_2": getattr(segment, "dz_2", 0),
                }
                bridge_segments.append(segment_dict)
        return bridge_segments

    def _get_scia_template_path(self) -> Path:
        """
        Get the path to the SCIA template file.

        :returns: Path to the model.esa template file
        :rtype: Path
        :raises UserError: If template file is not found
        """
        # Path relative to the app root (automatisch-toetsmodel-plaatbruggen/)
        template_path = Path("resources/templates/model.esa")

        if not template_path.exists():
            raise UserError(f"SCIA template file niet gevonden: {template_path}")

        return template_path

    @GeometryView("SCIA Model Preview", duration_guess=5, x_axis_to_right=True)
    def get_scia_model_preview(self, params: BridgeParametrization, **kwargs) -> GeometryResult:  # noqa: ARG002
        """
        Generate a preview of the SCIA model geometry.

        Currently shows a simple rectangular plate representation that will be sent to SCIA.
        This is a simplified preview - the actual SCIA model may contain additional details.

        :param params: Bridge parametrization object
        :type params: BridgeParametrization
        :returns: 3D geometry result showing the SCIA model approximation
        :rtype: GeometryResult
        """
        try:
            # Convert bridge parameters to dictionary format
            bridge_segments = self._convert_bridge_params_to_dicts(params)

            if not bridge_segments:
                self._raise_no_bridge_segments_error()

            # Extract geometry using the same logic as SCIA interface
            from src.integrations.scia_interface import extract_bridge_geometry_from_params

            bridge_geometry = extract_bridge_geometry_from_params(bridge_segments)

            # Create a simple box geometry to represent the SCIA plate
            # Using trimesh to create a box with the bridge dimensions
            plate_box = trimesh.creation.box(
                extents=[
                    bridge_geometry.total_length,  # X direction (length)
                    bridge_geometry.total_width,  # Y direction (width)
                    bridge_geometry.thickness,  # Z direction (thickness)
                ]
            )

            # Position the box so it starts at origin in X and Y, and thickness goes upward
            plate_box.apply_translation(
                [
                    bridge_geometry.total_length / 2,  # Center in X
                    bridge_geometry.total_width / 2,  # Center in Y
                    bridge_geometry.thickness / 2,  # Position so bottom is at Z=0
                ]
            )

            # Set material color (concrete gray)
            plate_box.visual.face_colors = [200, 200, 200, 255]  # Light gray

            # Create scene and add info text
            scene = trimesh.Scene()
            scene.add_geometry(plate_box, node_name="SCIA_Plate")

            # Add coordinate frame for reference
            axis_length = min(bridge_geometry.total_length, bridge_geometry.total_width) * 0.1
            scene.add_geometry(
                trimesh.creation.axis(origin_size=axis_length / 10, axis_radius=axis_length / 50, axis_length=axis_length),
                node_name="Coordinate_Frame",
            )

            # Export the scene as a GLTF file and return it as a GeometryResult
            geometry = File()
            with geometry.open_binary() as w:
                w.write(trimesh.exchange.gltf.export_glb(scene))
            return GeometryResult(geometry, geometry_type="gltf")

        except Exception as e:
            # Create error visualization
            error_box = trimesh.creation.box(extents=[1, 1, 0.1])
            error_box.visual.face_colors = [255, 100, 100, 255]  # Red color for error

            scene = trimesh.Scene()
            scene.add_geometry(error_box, node_name="Error")

            raise UserError(f"Fout bij genereren SCIA model preview: {e!s}")

    def download_scia_xml_files(self, params: BridgeParametrization, **kwargs) -> DownloadResult:  # noqa: ARG002
        """
        Generate and download SCIA XML input files.

        Creates the SCIA model XML and definition files that can be imported into SCIA Engineer.

        :param params: Bridge parametrization object
        :type params: BridgeParametrization
        :returns: ZIP file containing XML and definition files
        :rtype: DownloadResult
        """
        try:
            # Convert bridge parameters
            bridge_segments = self._convert_bridge_params_to_dicts(params)

            if not bridge_segments:
                self._raise_no_bridge_segments_error()

            # Get template path
            template_path = self._get_scia_template_path()

            # Create SCIA model
            xml_file, def_file, _ = create_bridge_scia_model(bridge_segments, template_path)

            # Debug: Check if files have content
            xml_content = xml_file.getvalue() if hasattr(xml_file, "getvalue") else b""
            def_content = def_file.getvalue() if hasattr(def_file, "getvalue") else b""

            if not xml_content:
                self._raise_empty_xml_error()
            if not def_content:
                self._raise_empty_def_error()

            # Create ZIP file using VIKTOR's recommended approach from documentation
            import zipfile

            # Use File object and write directly to it
            zip_file_obj = File()
            with zipfile.ZipFile(zip_file_obj.source, "w", zipfile.ZIP_DEFLATED) as z:
                # Add XML file
                z.writestr("bridge_model.xml", xml_content)
                # Add definition file
                z.writestr("bridge_model.def", def_content)

                # Add a readme file with instructions
                readme_content = SCIA_ZIP_README_CONTENT
                z.writestr("README.txt", readme_content)

            # Generate filename with bridge info if available
            bridge_name = getattr(params.info, "bridge_name", "UnknownBridge") or "UnknownBridge"
            bridge_id = getattr(params.info, "bridge_objectnumm", "") or ""

            filename_parts = ["SCIA_Model"]
            if bridge_name and bridge_name != "UnknownBridge":
                filename_parts.append(bridge_name.replace(" ", "_"))
            if bridge_id:
                filename_parts.append(bridge_id)
            filename_parts.append("XML_Files.zip")

            filename = "_".join(filename_parts)

            # Return File object directly as shown in VIKTOR documentation
            return DownloadResult(zip_file_obj, filename)

        except Exception as e:
            raise UserError(f"Fout bij genereren SCIA XML bestanden: {e!s}")

    def download_scia_esa_model(self, params: BridgeParametrization, **kwargs) -> DownloadResult:  # noqa: ARG002
        """
        Generate and download complete SCIA model as ESA file.

        Creates a complete SCIA model file that can be directly opened in SCIA Engineer.

        :param params: Bridge parametrization object
        :type params: BridgeParametrization
        :returns: ESA model file for download
        :rtype: DownloadResult
        """
        try:
            # Convert bridge parameters
            bridge_segments = self._convert_bridge_params_to_dicts(params)

            if not bridge_segments:
                self._raise_no_bridge_segments_error()

            # Get template path
            template_path = self._get_scia_template_path()

            # Create SCIA model and analysis
            xml_file, def_file, scia_analysis = create_bridge_scia_model(bridge_segments, template_path)

            # Execute the analysis to generate the ESA model
            # Note: This requires SCIA worker to be available
            try:
                scia_analysis.execute(timeout=300)  # 5 minute timeout

                # Get the updated ESA model with our geometry
                esa_model_file = scia_analysis.get_updated_esa_model()

                # Debug: Check if ESA model file has content
                if not esa_model_file:
                    self._raise_empty_esa_error()

                # Generate filename
                bridge_name = getattr(params.info, "bridge_name", "UnknownBridge") or "UnknownBridge"
                bridge_id = getattr(params.info, "bridge_objectnumm", "") or ""

                filename_parts = ["SCIA_Model"]
                if bridge_name and bridge_name != "UnknownBridge":
                    filename_parts.append(bridge_name.replace(" ", "_"))
                if bridge_id:
                    filename_parts.append(bridge_id)
                filename_parts.append("Model.esa")

                filename = "_".join(filename_parts)

                return DownloadResult(esa_model_file, filename)

            except Exception as worker_error:
                # If SCIA worker fails, provide helpful error message
                error_msg = (
                    f"SCIA worker uitvoering gefaald: {worker_error!s}\n\n"
                    "Mogelijke oorzaken:\n"
                    "- SCIA worker niet beschikbaar of niet correct geïnstalleerd\n"
                    "- SCIA Engineer licentie problemen\n"
                    "- Template bestand incompatibel met huidige SCIA versie\n\n"
                    "Probeer in plaats daarvan de XML bestanden te downloaden."
                )
                raise UserError(error_msg)

        except UserError:
            # Re-raise UserError as-is
            raise
        except Exception as e:
            raise UserError(f"Fout bij genereren SCIA ESA model: {e!s}")

    def _raise_no_bridge_segments_error(self) -> None:
        """Raise UserError for missing bridge segments."""
        raise UserError("Geen brugsegmenten gedefinieerd. Ga naar de 'Invoer' pagina om de brug dimensies in te stellen.")

    def _raise_empty_xml_error(self) -> None:
        """Raise UserError for empty XML file."""
        raise UserError("XML bestand is leeg - SCIA model generatie gefaald")

    def _raise_empty_def_error(self) -> None:
        """Raise UserError for empty definition file."""
        raise UserError("Definition bestand is leeg - SCIA model generatie gefaald")

    def _raise_empty_esa_error(self) -> None:
        """Raise UserError for empty ESA model file."""
        raise UserError("ESA model bestand is leeg - SCIA analyse gefaald")

    # ============================================================================================================
    # output - Rapport
    # ============================================================================================================

    @PDFView("Rapport", duration_guess=1)
    def get_output_report(self, params: BridgeParametrization, **kwargs) -> PDFResult:  # noqa: ARG002
        """
        Generates a PDF report for the bridge design.

        Args:
            params (BridgeParametrization): Input parameters for the bridge dimensions.
            **kwargs: Additional arguments.

        Returns:
            File: A PDF file containing the report.

        """
        # TEMPORARILY DISABLED - docxtpl network issue
        raise UserError("Report generation is temporarily disabled due to network connectivity issues with required dependencies.")

    # ============================================================================================================
    # IDEA StatiCa Integration
    # ============================================================================================================

    @GeometryView("IDEA Model Preview", duration_guess=5, x_axis_to_right=True)
    def get_idea_model_preview(self, params: BridgeParametrization, **kwargs) -> GeometryResult:  # noqa: ARG002
        """
        Generate 3D preview of IDEA StatiCa cross-section model.

        :param params: Bridge parametrization
        :type params: BridgeParametrization
        :returns: 3D visualization of the cross-section
        :rtype: GeometryResult
        """
        try:
            # Extract bridge segments for cross-section analysis
            bridge_segments_list = []
            if hasattr(params, "bridge_segments_array") and params.bridge_segments_array:
                for segment in params.bridge_segments_array:
                    segment_dict = {
                        "bz1": getattr(segment, "bz1", 0),
                        "bz2": getattr(segment, "bz2", 0),
                        "bz3": getattr(segment, "bz3", 0),
                        "dz": getattr(segment, "dz", 0.5),
                        "dz_2": getattr(segment, "dz_2", 0.5),
                        "l": getattr(segment, "l", 0),
                    }
                    bridge_segments_list.append(segment_dict)

            if not bridge_segments_list:
                raise UserError("Geen brugsegmenten gevonden voor IDEA model")

            # Extract cross-section from first segment
            from src.integrations.idea_interface import extract_cross_section_from_params

            cross_section_data = extract_cross_section_from_params(bridge_segments_list)

            # Create trimesh box representing the cross-section
            cross_section_box = trimesh.creation.box(
                extents=[cross_section_data.width, 0.1, cross_section_data.height]  # Thin slice for cross-section view
            )
            cross_section_box.visual.face_colors = [200, 200, 200, 255]  # Light gray concrete

            # Create reinforcement visualization
            from src.integrations.idea_interface import create_reinforcement_layout

            reinforcement = create_reinforcement_layout(cross_section_data)

            # Create scene and add cross-section
            scene = trimesh.Scene()
            scene.add_geometry(cross_section_box, node_name="CrossSection")

            # Add reinforcement bars as small spheres
            for i, (x, y, diameter) in enumerate(reinforcement.main_bars_top):
                bar_sphere = trimesh.creation.icosphere(subdivisions=1, radius=diameter / 2)
                bar_sphere.apply_translation([x, 0, y])
                bar_sphere.visual.face_colors = [139, 69, 19, 255]  # Brown for rebar
                scene.add_geometry(bar_sphere, node_name=f"TopBar_{i}")

            for i, (x, y, diameter) in enumerate(reinforcement.main_bars_bottom):
                bar_sphere = trimesh.creation.icosphere(subdivisions=1, radius=diameter / 2)
                bar_sphere.apply_translation([x, 0, y])
                bar_sphere.visual.face_colors = [139, 69, 19, 255]  # Brown for rebar
                scene.add_geometry(bar_sphere, node_name=f"BottomBar_{i}")

            # Export as GLTF
            geometry_file = File()
            with geometry_file.open_binary() as w:
                w.write(trimesh.exchange.gltf.export_glb(scene))

            return GeometryResult(geometry_file, geometry_type="gltf")

        except Exception as e:
            raise UserError(f"IDEA model preview generatie gefaald: {e!s}")

    def download_idea_xml_file(self, params: BridgeParametrization, **kwargs) -> DownloadResult:  # noqa: ARG002
        """
        Download IDEA StatiCa XML input file.

        :param params: Bridge parametrization
        :type params: BridgeParametrization
        :returns: XML file download
        :rtype: DownloadResult
        """
        try:
            # Extract bridge segments
            bridge_segments_list = []
            if hasattr(params, "bridge_segments_array") and params.bridge_segments_array:
                for segment in params.bridge_segments_array:
                    segment_dict = {
                        "bz1": getattr(segment, "bz1", 0),
                        "bz2": getattr(segment, "bz2", 0),
                        "bz3": getattr(segment, "bz3", 0),
                        "dz": getattr(segment, "dz", 0.5),
                        "dz_2": getattr(segment, "dz_2", 0.5),
                        "l": getattr(segment, "l", 0),
                    }
                    bridge_segments_list.append(segment_dict)

            if not bridge_segments_list:
                raise UserError("Geen brugsegmenten gevonden voor IDEA model")

            # Create IDEA model
            model = create_bridge_idea_model(bridge_segments_list)

            # Generate XML input file
            xml_file = model.generate_xml_input()

            # Validate content
            if hasattr(xml_file, "getvalue"):
                xml_content = xml_file.getvalue()
            else:
                xml_content = xml_file.read() if hasattr(xml_file, "read") else b""

            if not xml_content:
                raise UserError("XML bestand is leeg - IDEA model generatie gefaald")

            # Convert to string if bytes
            if isinstance(xml_content, bytes):
                xml_content = xml_content.decode("utf-8")

            return DownloadResult(xml_content, "idea_model.xml")

        except Exception as e:
            raise UserError(f"IDEA XML generatie gefaald: {e!s}")

    def download_idea_analysis_results(self, params: BridgeParametrization, **kwargs) -> DownloadResult:  # noqa: ARG002
        """
        Download IDEA StatiCa analysis results.

        :param params: Bridge parametrization
        :type params: BridgeParametrization
        :returns: Analysis results download
        :rtype: DownloadResult
        """
        try:
            # Extract bridge segments
            bridge_segments_list = []
            if hasattr(params, "bridge_segments_array") and params.bridge_segments_array:
                for segment in params.bridge_segments_array:
                    segment_dict = {
                        "bz1": getattr(segment, "bz1", 0),
                        "bz2": getattr(segment, "bz2", 0),
                        "bz3": getattr(segment, "bz3", 0),
                        "dz": getattr(segment, "dz", 0.5),
                        "dz_2": getattr(segment, "dz_2", 0.5),
                        "l": getattr(segment, "l", 0),
                    }
                    bridge_segments_list.append(segment_dict)

            if not bridge_segments_list:
                raise UserError("Geen brugsegmenten gevonden voor IDEA model")

            # Create IDEA model
            model = create_bridge_idea_model(bridge_segments_list)

            # Run analysis
            output_file = run_idea_analysis(model, timeout=120)

            # Create ZIP with XML input and results
            zip_file_obj = File()
            with zipfile.ZipFile(zip_file_obj.source, "w", zipfile.ZIP_DEFLATED) as z:
                # Add input XML
                xml_file = model.generate_xml_input()
                if hasattr(xml_file, "getvalue"):
                    xml_content = xml_file.getvalue()
                    z.writestr("input_model.xml", xml_content)

                # Add output results
                if hasattr(output_file, "getvalue"):
                    output_content = output_file.getvalue()
                    z.writestr("analysis_results.xml", output_content)
                elif hasattr(output_file, "source"):
                    # If it's a File object
                    with output_file.open_binary() as f:
                        z.writestr("analysis_results.xml", f.read())

            return DownloadResult(zip_file_obj, "idea_analysis_results.zip")

        except Exception as e:
            error_msg = (
                f"IDEA analyse uitvoering gefaald: {e!s}\n\n"
                "Mogelijke oorzaken:\n"
                "- IDEA worker niet beschikbaar of niet correct geïnstalleerd\n"
                "- IDEA StatiCa licentie problemen\n"
                "- Model configuratie ongeldig\n\n"
                "Probeer in plaats daarvan alleen de XML input te downloaden."
            )
            raise UserError(error_msg)<|MERGE_RESOLUTION|>--- conflicted
+++ resolved
@@ -1,18 +1,15 @@
 """Module for the Bridge entity controller."""
 
-<<<<<<< HEAD
+
 import zipfile
-=======
 from pathlib import Path  # Add Path import for SCIA template
->>>>>>> b6af4227
 from typing import Any, TypedDict, cast  # Import cast, Any, and TypedDict
 
 import plotly.graph_objects as go  # Import Plotly graph objects
 import trimesh
 
 import viktor.api_v1 as api_sdk  # Import VIKTOR API SDK
-<<<<<<< HEAD
-=======
+
 from viktor.core import File, ViktorController
 from viktor.errors import UserError  # Add UserError
 from viktor.result import DownloadResult  # Import DownloadResult from correct module
@@ -31,7 +28,6 @@
     PlotlyResult,  # Import PlotlyResult
     PlotlyView,  # Import PlotlyView
 )
->>>>>>> b6af4227
 
 # ParamsForLoadZones protocol and validate_load_zone_widths are in app.bridge.utils
 from app.bridge.utils import validate_load_zone_widths
