--- conflicted
+++ resolved
@@ -37,10 +37,7 @@
     prepare_load_zone_geometry_data,
 )
 from src.geometry.top_view_plot import build_top_view_figure
-<<<<<<< HEAD
-=======
 from src.report.report_functions import create_export_report  # Import the report creation function
->>>>>>> 38f0e465
 from viktor.core import File, ViktorController
 from viktor.errors import UserError  # Add UserError
 from viktor.views import (
