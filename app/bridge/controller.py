--- conflicted
+++ resolved
@@ -1,5 +1,5 @@
 """Module for the Bridge entity controller."""
-<<<<<<< HEAD
+
 import shapely
 import trimesh
 from viktor.core import File, ViktorController
@@ -10,10 +10,7 @@
     PlotlyView,  # Import PlotlyView
 )
 import plotly.graph_objects as go  # Import Plotly graph objects
-=======
 
-import trimesh
->>>>>>> 1f500619
 
 from src.geometry.model_creator import (
     create_3d_model,  # Updated import
@@ -130,7 +127,6 @@
         geometry = File()
         with geometry.open_binary() as w:
             w.write(trimesh.exchange.gltf.export_glb(combined_scene_2d))
-<<<<<<< HEAD
         return GeometryResult(geometry, geometry_type="gltf")
 
     @PlotlyView("Plotly Chart", duration_guess=1)
@@ -189,9 +185,4 @@
         fig.update_layout(title="Bridge Cross-Section", xaxis_title="X-axis", yaxis_title="Y-axis")
 
         # Return the Plotly figure
-        return PlotlyResult(fig.to_json())
-
-
-=======
-        return GeometryResult(geometry, geometry_type="gltf")
->>>>>>> 1f500619
+        return PlotlyResult(fig.to_json())