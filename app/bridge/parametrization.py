"""Module for the Bridge entity parametrization."""

from collections.abc import Callable, Mapping
from typing import Any

from viktor import DynamicArray
from viktor.parametrization import (
    BooleanField,
    DynamicArrayConstraint,
    IsFalse,
    LineBreak,
    Lookup,
    NumberField,
    OptionField,
    Page,
    Parametrization,
    Tab,
    Text,
    TextField,
)

from .geometry_functions import get_steel_qualities

# --- Constants for Parametrization ---
MAX_LOAD_ZONE_SEGMENT_FIELDS = 15  # Define how many D-fields (D1 to D15) we'll support for load zones
LOAD_ZONE_TYPES = ["Voetgangers", "Fietsers", "Auto", "Berm"]


# --- Helper functions for DynamicArray Default Rows ---


def _create_default_dimension_segment_row(l_value: int, is_first: bool) -> dict[str, Any]:
    """Creates a dictionary for a default bridge dimension segment row."""
    return {
        "bz1": 10.0,
        "bz2": 5.0,
        "bz3": 15.0,
        "dz": 2.0,
        "dz_2": 3.0,
        "col_6": 0.0,
        "l": l_value,
        "is_first_segment": is_first,
    }


def _create_default_load_zone_row(zone_type: str, default_width: float) -> dict[str, Any]:
    """Creates a dictionary for a default load zone row."""
    row: dict[str, Any] = {"zone_type": zone_type}
    for i in range(1, MAX_LOAD_ZONE_SEGMENT_FIELDS + 1):
        row[f"d{i}_width"] = default_width
    return row


# --- Helper functions for Parametrization Logic (e.g., visibility callbacks) ---
def _get_current_num_load_zones(params_obj: "BridgeParametrization") -> int:
    """Helper to get the current number of load zones from params.load_zones_data_array."""
    try:
        if params_obj is None or not hasattr(params_obj, "load_zones_data_array"):
            return 0
        load_zones_array = params_obj.load_zones_data_array
        if load_zones_array is None or not isinstance(load_zones_array, list | tuple):
            return 0
        return len(load_zones_array)
    except (AttributeError, TypeError):
        # Parameters not yet fully defined during app initialization or update – treat as "0" zones
        return 0


def _get_current_num_segments(params_obj: "BridgeParametrization") -> int:
    """Helper to get the current number of segments from params.bridge_segments_array."""
    try:
        if params_obj is None or not hasattr(params_obj, "bridge_segments_array"):
            return 0
        dimension_array = params_obj.bridge_segments_array
        if dimension_array is None or not isinstance(dimension_array, list | tuple):
            return 0
        return len(dimension_array)
    except (AttributeError, TypeError):
        # Parameters not yet fully defined during app initialization or update – treat as "0" segments
        return 0


# Factory function to create visibility callbacks for dX_width fields
def _create_dx_width_visibility_callback(required_segment_count: int) -> Callable[..., list[bool]]:
    """
    Factory function to create visibility callback functions for dX_width fields.

    Args:
        required_segment_count: The minimum number of bridge segments (D-sections)
                                that must exist for the dX_width field to be
                                potentially visible (before considering the last row rule).

    Returns:
        A callback function suitable for the 'visible' attribute of a NumberField.

    """

    def dx_width_visibility_function(params, **kwargs) -> list[bool]:  # noqa: ANN001, ARG001
        """
        Determines visibility for a dX_width field in the load_zones_array.

        A row's field is visible if:
        1. The number of defined bridge segments is >= required_segment_count.
        2. The row is not the last row in the load_zones_array.
        """
        num_segments = _get_current_num_segments(params)
        num_load_zones = _get_current_num_load_zones(params)

        if num_load_zones <= 0:
            return []

        visibility_list = []
        for i in range(num_load_zones):
            is_visible = (num_segments >= required_segment_count) and (i < num_load_zones - 1)
            visibility_list.append(is_visible)

        return visibility_list

    return dx_width_visibility_function


# Generate the visibility callbacks using a dictionary comprehension
DX_WIDTH_VISIBILITY_CALLBACKS = {i: _create_dx_width_visibility_callback(i) for i in range(1, MAX_LOAD_ZONE_SEGMENT_FIELDS + 1)}


# --- Functions for dynamic reinforcement zones ---
def calculate_max_array(params: Mapping, **kwargs) -> int:  # noqa: ARG001
    """
    Calculate the maximum number of reinforcement zones based on bridge segments.

    Args:
        params: Parameters object containing bridge_segments_array
        **kwargs: Additional keyword arguments (unused).

    Returns:
        The maximum number of reinforcement zones (3 per segment)

    """
    sections = len(params.bridge_segments_array)
    return 3 * (sections - 1)


def define_options_numbering(params: Mapping, **kwargs) -> list:  # noqa: ARG001
    """
    Define options for zone numbering based on the number of segments.

    Args:
        params: Parameters containing bridge_segments_array
        **kwargs: Additional keyword arguments (unused).

    Returns:
        list: List of zone numbers in format "location-segment" (e.g., ["1-1", "2-1", "3-1", "1-2", "2-2", "3-2"])

    """
    option_list = []
    num_segments = len(params.bridge_segments_array) - 1

    # For each segment
    for segment in range(num_segments):
        # For each zone (left, middle, right)
        for zone in range(3):
            zone_number = f"{zone + 1}-{segment + 1}"
            option_list.append(zone_number)

    return option_list


class BridgeParametrization(Parametrization):
    """Parametrization for the individual Bridge entity."""

    info = Page("Info", views=["get_bridge_map_view"])

    # Hidden fields to store bridge identifiers, moved under the 'info' page
    info.bridge_objectnumm = TextField("Bridge OBJECTNUMM", visible=False)
    info.bridge_name = TextField("Bridge Name", visible=False)

    input = Page(
        "Invoer",
        views=[
            "get_top_view",
            "get_3d_view",
            "get_2d_horizontal_section",
            "get_2d_longitudinal_section",
            "get_2d_cross_section",
            "get_load_zones_view",
        ],
    )

    # --- Tabs within Invoer Page ---
    input.dimensions = Tab("Dimensies")
    input.geometrie_wapening = Tab("Wapening")
    input.belastingzones = Tab("Belastingzones")
    input.belastingcombinaties = Tab("Belastingcombinaties")

    # --- Bridge Geometry (moved to geometrie_brug tab) ---
    input.dimensions.horizontal_section_loc = NumberField("Locatie bovenaanzicht", default=0.0, suffix="m")
    input.dimensions.longitudinal_section_loc = NumberField("Locatie langsdoorsnede", default=1.0, suffix="m")
    input.dimensions.cross_section_loc = NumberField("Locatie dwarsdoorsnede", default=1.0, suffix="m")

    input.dimensions.segment_explanation = Text(
        """Definieer hier de dwarsdoorsneden (snedes) van de brug.
Elk item in de lijst hieronder representeert een dwarsdoorsnede.
- Het **eerste item** definieert de geometrie van het begin van de brug (snede D1).
- Elk **volgend item** definieert de geometrie van de *volgende* dwarsdoorsnede (D2, D3, etc.).
- Het veld '**Afstand tot vorige snede**' (`l`) geeft de lengte van het brugsegment *tussen* de voorgaande en de huidige snede.
  Dit veld is niet zichtbaar voor de eerste snede.
- De overige dimensievelden (zoals `bz1`, `bz2`, `dz` voor de dikte van zone 1 en 3, en `dz_2` voor de dikte van zone 2)
  beschrijven de eigenschappen van de *huidige* dwarsdoorsnede.
Standaard zijn twee dwarsdoorsneden (D1 en D2) voorgedefinieerd, wat resulteert in één brugsegment.
Pas de waarden aan, of voeg meer dwarsdoorsneden toe/verwijder ze via de '+' en '-' knoppen."""
    )
    input.dimensions.array = DynamicArray(
        "Brug dimensies",
        row_label="D-",
        min=2,
        name="bridge_segments_array",
        default=[
            _create_default_dimension_segment_row(l_value=0, is_first=True),
            _create_default_dimension_segment_row(l_value=10, is_first=False),
        ],
    )
    input.dimensions.array.is_first_segment = BooleanField("Is First Segment Marker", default=False, visible=False)

    input.dimensions.array.bz1 = NumberField("Breedte zone 1", default=10.0, suffix="m")
    input.dimensions.array.bz2 = NumberField("Breedte zone 2", default=5.0, suffix="m")
    input.dimensions.array.bz3 = NumberField("Breedte zone 3", default=15.0, suffix="m")
    input.dimensions.array.dz = NumberField("Dikte zone 1 en 3", default=2.0, suffix="m")
    input.dimensions.array.dz_2 = NumberField("Dikte zone 2", default=3.0, suffix="m")
    input.dimensions.array.col_6 = NumberField("alpha", default=0.0, suffix="Graden")

    _l_field_visibility_constraint = DynamicArrayConstraint(
        dynamic_array_name="bridge_segments_array",
        operand=IsFalse(Lookup("$row.is_first_segment")),
    )
    input.dimensions.array.l = NumberField(
        "Afstand tot vorige snede",
        default=10,
        suffix="m",
        visible=_l_field_visibility_constraint,
    )

    # --- Reinforcement Geometry (in geometrie_wapening tab) ---
    input.geometrie_wapening.explanation = Text(
        """Op deze pagina kan de wapening van de brug worden ingevoerd. De wapening moet ingevoerd worden per zone.
De zones corresponderen met de plaatzones die worden gegenereerd op basis van de geometrie:
- Bij de minimale geometrie (2 doorsnedes) ontstaan er 3 zones: "1-1", "2-1" en "3-1"
- Voor elke extra doorsnede komen er 3 nieuwe zones bij: "1-2", "2-2", "3-2", etc.
- Het getal voor het streepje correspondeert met de zone (1=links, 2=midden, 3=rechts)
- Het getal na het streepje geeft aan bij welk segment de zone hoort

Eerst wordt er gevraagd naar de eigenschappen van de hoofdwapening in langs- en dwarsrichting.
Vervolgens kan er per veld aangeklikt worden, of er extra bijlegwapening aanwezig is in de zone.
Wanneer dit wordt aangevinkt, verschijnen dezelfde invoervelden nogmaals, om deze bijlegwapening te definiëren.
In het model, wordt deze bijlegwapening automatisch tussen het bestaande hoofdwapeningsnet gelegd."""
    )  # General reinforcement parameters
    input.geometrie_wapening.staalsoort = OptionField(
        "Staalsoort",
        options=get_steel_qualities(),
        default="B500B",  # Changed to more modern default
        description="De kwaliteit van het betonstaal dat wordt toegepast in de brug.",
    )

    input.geometrie_wapening.dekking = NumberField(
        "Betondekking",
        default=55.0,
        suffix="mm",
        description="De betondekking is de afstand tussen de buitenkant van het beton en de buitenste wapeningslaag.",
    )
    input.geometrie_wapening.langswapening_buiten = BooleanField(
        "Langswapening aan buitenzijde?",
        default=True,
        description=(
            "Indien aangevinkt ligt de langswapening aan de buitenzijde van het beton. Indien uitgevinkt ligt de dwarswapening aan de buitenzijde."
        ),
    )

    input.geometrie_wapening.zones = DynamicArray(
        "Wapening per zone",
        min=3,
        max=calculate_max_array,
        name="reinforcement_zones_array",
        default=[
            {
                "zone_number": "1-1",
                "hoofdwapening_langs_boven_diameter": 12.0,
                "hoofdwapening_langs_boven_hart_op_hart": 150.0,
                "hoofdwapening_langs_onder_diameter": 12.0,
                "hoofdwapening_langs_onder_hart_op_hart": 150.0,
                "hoofdwapening_dwars_diameter": 12.0,
                "hoofdwapening_dwars_hart_op_hart": 150.0,
                "heeft_bijlegwapening": False,
            },
            {
                "zone_number": "2-1",
                "hoofdwapening_langs_boven_diameter": 12.0,
                "hoofdwapening_langs_boven_hart_op_hart": 150.0,
                "hoofdwapening_langs_onder_diameter": 12.0,
                "hoofdwapening_langs_onder_hart_op_hart": 150.0,
                "hoofdwapening_dwars_diameter": 12.0,
                "hoofdwapening_dwars_hart_op_hart": 150.0,
                "heeft_bijlegwapening": False,
            },
            {
                "zone_number": "3-1",
                "hoofdwapening_langs_boven_diameter": 12.0,
                "hoofdwapening_langs_boven_hart_op_hart": 150.0,
                "hoofdwapening_langs_onder_diameter": 12.0,
                "hoofdwapening_langs_onder_hart_op_hart": 150.0,
                "hoofdwapening_dwars_diameter": 12.0,
                "hoofdwapening_dwars_hart_op_hart": 150.0,
                "heeft_bijlegwapening": False,
            },
        ],
    )

    # Zone number display
    input.geometrie_wapening.zones.zone_number = OptionField(
        "Zone nummer", options=define_options_numbering, description="Dit is het zone nummer dat correspondeert met de zone in de brug."
    )

    input.geometrie_wapening.zones.lb1 = LineBreak()

    # Main reinforcement - Longitudinal top
    input.geometrie_wapening.zones.hoofdwapening_langs_boven_diameter = NumberField(
        "Diameter hoofdwapening langsrichting boven", default=12.0, suffix="mm", flex=47
    )
    input.geometrie_wapening.zones.hoofdwapening_langs_boven_hart_op_hart = NumberField(
        "H.o.h. afstand hoofdwapening langsrichting boven", default=150.0, suffix="mm", flex=53
    )
    input.geometrie_wapening.zones.lb2 = LineBreak()

    # Main reinforcement - Longitudinal bottom
    input.geometrie_wapening.zones.hoofdwapening_langs_onder_diameter = NumberField(
        "Diameter hoofdwapening langsrichting onder", default=12.0, suffix="mm", flex=47
    )
    input.geometrie_wapening.zones.hoofdwapening_langs_onder_hart_op_hart = NumberField(
        "H.o.h. afstand hoofdwapening langsrichting onder", default=150.0, suffix="mm", flex=53
    )
    input.geometrie_wapening.zones.lb3 = LineBreak()

    # Main reinforcement - Transverse
<<<<<<< HEAD
    input.geometrie_wapening.zones.hoofdwapening_dwars_diameter = NumberField("Diameter hoofdwapening dwarsrichting", default=12.0, suffix="mm")
=======
    input.geometrie_wapening.zones.hoofdwapening_dwars_diameter = NumberField(
        "Diameter hoofdwapening dwarsrichting", default=12.0, suffix="mm", flex=47
    )
>>>>>>> 541d6e6b
    input.geometrie_wapening.zones.hoofdwapening_dwars_hart_op_hart = NumberField(
        "H.o.h. afstand hoofdwapening dwarsrichting", default=150.0, suffix="mm", flex=53
    )

    # Visual separator for bijlegwapening
    input.geometrie_wapening.zones.separator1 = LineBreak()

    # Additional reinforcement toggle
    input.geometrie_wapening.zones.heeft_bijlegwapening = BooleanField("Bijlegwapening aanwezig?", default=False)

    # Additional reinforcement fields - only visible when heeft_bijlegwapening is True
    _bijleg_visibility = DynamicArrayConstraint(
        dynamic_array_name="reinforcement_zones_array",
        operand=Lookup("$row.heeft_bijlegwapening"),
    )

    input.geometrie_wapening.zones.lb4 = LineBreak()

    input.geometrie_wapening.zones.bijlegwapening_langs_boven_diameter = NumberField(
        "Diameter bijlegwapening langsrichting boven", default=12.0, suffix="mm", flex=47, visible=_bijleg_visibility
    )
    input.geometrie_wapening.zones.bijlegwapening_langs_boven_hart_op_hart = NumberField(
        "H.o.h. afstand bijlegwapening langsrichting boven", default=150.0, suffix="mm", flex=53, visible=_bijleg_visibility
    )

    input.geometrie_wapening.zones.lb5 = LineBreak()

    # Additional reinforcement - Longitudinal bottom
    input.geometrie_wapening.zones.bijlegwapening_langs_onder_diameter = NumberField(
        "Diameter bijlegwapening langsrichting onder", default=12.0, suffix="mm", flex=47, visible=_bijleg_visibility
    )
    input.geometrie_wapening.zones.bijlegwapening_langs_onder_hart_op_hart = NumberField(
        "H.o.h. afstand bijlegwapening langsrichting onder", default=150.0, suffix="mm", flex=53, visible=_bijleg_visibility
    )

    input.geometrie_wapening.zones.lb6 = LineBreak()

    # Additional reinforcement - Transverse
    input.geometrie_wapening.zones.bijlegwapening_dwars_diameter = NumberField(
        "Diameter bijlegwapening dwarsrichting", default=12.0, suffix="mm", flex=47, visible=_bijleg_visibility
    )
    input.geometrie_wapening.zones.bijlegwapening_dwars_hart_op_hart = NumberField(
        "H.o.h. afstand bijlegwapening dwarsrichting", default=150.0, suffix="mm", flex=53, visible=_bijleg_visibility
    )

    # --- Load Zones (in belastingzones tab) ---
    input.belastingzones.info_text = Text(
        "Definieer hier de belastingzones. Elke zone wordt gestapeld vanaf één zijde van de brug. "
        "Vul alleen breedtes in voor de daadwerkelijk gedefinieerde brugsegmenten (D-nummers) "
        "onder de tab 'Dimensies'. De laatste belastingzone loopt automatisch door tot het einde van de brug; "
        "hiervoor hoeven dus geen segmentbreedtes (D-waardes) ingevuld te worden."
    )

    input.belastingzones.load_zones_array = DynamicArray(
        "Belastingzones",
        row_label="Belasting Zone",
        name="load_zones_data_array",
        default=[
            _create_default_load_zone_row(LOAD_ZONE_TYPES[0], 1.5),  # Voetgangers
            _create_default_load_zone_row(LOAD_ZONE_TYPES[1], 3.0),  # Fietsers
            _create_default_load_zone_row(LOAD_ZONE_TYPES[3], 0.5),  # Berm (new)
            _create_default_load_zone_row(LOAD_ZONE_TYPES[2], 10.5),  # Auto (Rijbaan)
        ],
    )
    input.belastingzones.load_zones_array.zone_type = OptionField("Type belastingzone", options=LOAD_ZONE_TYPES, default=LOAD_ZONE_TYPES[0])

    # Dynamically create dX_width fields for the load_zones_array
    for _idx_field in range(1, MAX_LOAD_ZONE_SEGMENT_FIELDS + 1):
        _field = NumberField(
            f"Breedte zone bij D{_idx_field}",
            default=2.0,  # Default set to 2.0m for all fields
            min=0.01,  # Minimum value set to 0.01m (1cm)
            suffix="m",
            description=f"Breedte van deze belastingzone ter hoogte van dwarsdoorsnede D{_idx_field}.",
            visible=DX_WIDTH_VISIBILITY_CALLBACKS[_idx_field],
        )
        setattr(input.belastingzones.load_zones_array, f"d{_idx_field}_width", _field)

    # --- Load Combinations (in belastingcombinaties tab) ---
    input.belastingcombinaties.permanent_factor = NumberField("Factor Permanente Belasting", default=1.35)
    input.belastingcombinaties.variable_factor = NumberField("Factor Variabele Belasting", default=1.50)

    # --- Added Pages ---
    scia = Page("SCIA")
    berekening = Page("Berekening")
    rapport = Page("Rapport", views=["get_output_report"])<|MERGE_RESOLUTION|>--- conflicted
+++ resolved
@@ -339,13 +339,11 @@
     input.geometrie_wapening.zones.lb3 = LineBreak()
 
     # Main reinforcement - Transverse
-<<<<<<< HEAD
-    input.geometrie_wapening.zones.hoofdwapening_dwars_diameter = NumberField("Diameter hoofdwapening dwarsrichting", default=12.0, suffix="mm")
-=======
+
     input.geometrie_wapening.zones.hoofdwapening_dwars_diameter = NumberField(
         "Diameter hoofdwapening dwarsrichting", default=12.0, suffix="mm", flex=47
     )
->>>>>>> 541d6e6b
+
     input.geometrie_wapening.zones.hoofdwapening_dwars_hart_op_hart = NumberField(
         "H.o.h. afstand hoofdwapening dwarsrichting", default=150.0, suffix="mm", flex=53
     )
