--- conflicted
+++ resolved
@@ -24,11 +24,8 @@
     TextField,
 )
 
-<<<<<<< HEAD
-=======
+
 from app.constants import BRIDGE_DATA_PATH, LOAD_ZONE_TYPES, MAX_LOAD_ZONE_SEGMENT_FIELDS, SCIA_INFO_TEXT
-
->>>>>>> b6af4227
 from .geometry_functions import get_steel_qualities
 
 # --- Helper functions for Bridge Data Loading ---
