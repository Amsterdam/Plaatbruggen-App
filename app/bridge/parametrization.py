--- conflicted
+++ resolved
@@ -171,11 +171,7 @@
     dz_max = max(segment.dz_2 - segment.dz for segment in params.bridge_segments_array)
     max_value = dz_max
     return max_value - 0.01
-<<<<<<< HEAD
     
-=======
-
->>>>>>> c7301f91
 
 # ----------------------------------
 # --- Main Parametrization Class ---
@@ -395,10 +391,7 @@
         row_label="Wapeningsconfiguratie",
         default=[
             {
-<<<<<<< HEAD
                 "zone_number": ["1-1", "2-1", "3-1"],  # Default to all zones for the first configuration
-=======
-                "zone_number": "1-1",
                 "hoofdwapening_langs_boven_diameter": 12.0,
                 "hoofdwapening_langs_boven_hart_op_hart": 150.0,
                 "hoofdwapening_langs_onder_diameter": 12.0,
@@ -408,36 +401,8 @@
                 "hoofdwapening_dwars_onder_diameter": 12.0,
                 "hoofdwapening_dwars_onder_hart_op_hart": 150.0,
                 "heeft_bijlegwapening": False,
-            },
-            {
-                "zone_number": "2-1",
->>>>>>> c7301f91
-                "hoofdwapening_langs_boven_diameter": 12.0,
-                "hoofdwapening_langs_boven_hart_op_hart": 150.0,
-                "hoofdwapening_langs_onder_diameter": 12.0,
-                "hoofdwapening_langs_onder_hart_op_hart": 150.0,
-                "hoofdwapening_dwars_boven_diameter": 12.0,
-                "hoofdwapening_dwars_boven_hart_op_hart": 150.0,
-                "hoofdwapening_dwars_onder_diameter": 12.0,
-                "hoofdwapening_dwars_onder_hart_op_hart": 150.0,
-                "heeft_bijlegwapening": False,
-<<<<<<< HEAD
                 "bijlegwapening_langs_boven_diameter": 12.0,
                 #"bijlegwapening_langs_boven_hart_op_hart": 13.0,
-=======
-            },
-            {
-                "zone_number": "3-1",
-                "hoofdwapening_langs_boven_diameter": 12.0,
-                "hoofdwapening_langs_boven_hart_op_hart": 150.0,
-                "hoofdwapening_langs_onder_diameter": 12.0,
-                "hoofdwapening_langs_onder_hart_op_hart": 150.0,
-                "hoofdwapening_dwars_boven_diameter": 12.0,
-                "hoofdwapening_dwars_boven_hart_op_hart": 150.0,
-                "hoofdwapening_dwars_onder_diameter": 12.0,
-                "hoofdwapening_dwars_onder_hart_op_hart": 150.0,
-                "heeft_bijlegwapening": False,
->>>>>>> c7301f91
             },
         ],
     )
