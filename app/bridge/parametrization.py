--- conflicted
+++ resolved
@@ -390,35 +390,7 @@
         name="reinforcement_zones_array",
         default=[
             {
-<<<<<<< HEAD
                 "zone_number": ["1-1"],  # Default to first zone, but can select multiple
-=======
-                "zone_number": "1-1",
-                "hoofdwapening_langs_boven_diameter": 12.0,
-                "hoofdwapening_langs_boven_hart_op_hart": 150.0,
-                "hoofdwapening_langs_onder_diameter": 12.0,
-                "hoofdwapening_langs_onder_hart_op_hart": 150.0,
-                "hoofdwapening_dwars_boven_diameter": 12.0,
-                "hoofdwapening_dwars_boven_hart_op_hart": 150.0,
-                "hoofdwapening_dwars_onder_diameter": 12.0,
-                "hoofdwapening_dwars_onder_hart_op_hart": 150.0,
-                "heeft_bijlegwapening": False,
-            },
-            {
-                "zone_number": "2-1",
-                "hoofdwapening_langs_boven_diameter": 12.0,
-                "hoofdwapening_langs_boven_hart_op_hart": 150.0,
-                "hoofdwapening_langs_onder_diameter": 12.0,
-                "hoofdwapening_langs_onder_hart_op_hart": 150.0,
-                "hoofdwapening_dwars_boven_diameter": 12.0,
-                "hoofdwapening_dwars_boven_hart_op_hart": 150.0,
-                "hoofdwapening_dwars_onder_diameter": 12.0,
-                "hoofdwapening_dwars_onder_hart_op_hart": 150.0,
-                "heeft_bijlegwapening": False,
-            },
-            {
-                "zone_number": "3-1",
->>>>>>> c7301f91
                 "hoofdwapening_langs_boven_diameter": 12.0,
                 "hoofdwapening_langs_boven_hart_op_hart": 150.0,
                 "hoofdwapening_langs_onder_diameter": 12.0,
@@ -461,7 +433,6 @@
     input.geometrie_wapening.zones.hoofdwapening_dwars_boven_diameter = NumberField(
         "Diameter hoofdwapening dwarsrichting boven", default=12.0, suffix="mm", flex=47
     )
-<<<<<<< HEAD
 
     input.geometrie_wapening.zones.hoofdwapening_dwars_boven_hart_op_hart = NumberField(
         "H.o.h. afstand hoofdwapening dwarsrichting boven", default=150.0, suffix="mm", flex=53
@@ -469,15 +440,6 @@
 
     input.geometrie_wapening.zones.lb4 = LineBreak()
 
-=======
-
-    input.geometrie_wapening.zones.hoofdwapening_dwars_boven_hart_op_hart = NumberField(
-        "H.o.h. afstand hoofdwapening dwarsrichting boven", default=150.0, suffix="mm", flex=53
-    )
-
-    input.geometrie_wapening.zones.lb4 = LineBreak()
-
->>>>>>> c7301f91
     # Main reinforcement - Transverse Bottom
     input.geometrie_wapening.zones.hoofdwapening_dwars_onder_diameter = NumberField(
         "Diameter hoofdwapening dwarsrichting onder", default=12.0, suffix="mm", flex=47
