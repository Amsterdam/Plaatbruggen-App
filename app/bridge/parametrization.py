"""Module for the Bridge entity parametrization."""

from collections.abc import Callable, Mapping
from typing import Any

from app.constants import LOAD_ZONE_TYPES, MAX_LOAD_ZONE_SEGMENT_FIELDS
from viktor import DynamicArray
from viktor.parametrization import (
    BooleanField,
    DynamicArrayConstraint,
    IsFalse,
    LineBreak,
    Lookup,
    NumberField,
    OptionField,
    Page,
    Parametrization,
    Tab,
    Text,
    TextAreaField,
    TextField,
)

from .geometry_functions import get_steel_qualities

# --- Helper functions for DynamicArray Default Rows ---


def _create_default_dimension_segment_row(l_value: int, is_first: bool) -> dict[str, Any]:
    """Creates a dictionary for a default bridge dimension segment row."""
    return {
        "bz1": 10.0,
        "bz2": 5.0,
        "bz3": 15.0,
        "dz": 2.0,
        "dz_2": 3.0,
        "col_6": 0.0,
        "l": l_value,
        "is_first_segment": is_first,
    }


def _create_default_load_zone_row(zone_type: str, default_width: float) -> dict[str, Any]:
    """Creates a dictionary for a default load zone row."""
    row: dict[str, Any] = {"zone_type": zone_type}
    for i in range(1, MAX_LOAD_ZONE_SEGMENT_FIELDS + 1):
        row[f"d{i}_width"] = default_width
    return row


# --- Helper functions for Parametrization Logic (e.g., visibility callbacks) ---
def _get_current_num_load_zones(params_obj: "BridgeParametrization") -> int:
    """Helper to get the current number of load zones from params.load_zones_data_array."""
    try:
        if params_obj is None or not hasattr(params_obj, "load_zones_data_array"):
            return 0
        load_zones_array = params_obj.load_zones_data_array
        if load_zones_array is None or not isinstance(load_zones_array, list | tuple):
            return 0
        return len(load_zones_array)
    except (AttributeError, TypeError):
        # Parameters not yet fully defined during app initialization or update – treat as "0" zones
        return 0


def _get_current_num_segments(params_obj: "BridgeParametrization") -> int:
    """Helper to get the current number of segments from params.bridge_segments_array."""
    try:
        if params_obj is None or not hasattr(params_obj, "bridge_segments_array"):
            return 0
        dimension_array = params_obj.bridge_segments_array
        if dimension_array is None or not isinstance(dimension_array, list | tuple):
            return 0
        return len(dimension_array)
    except (AttributeError, TypeError):
        # Parameters not yet fully defined during app initialization or update – treat as "0" segments
        return 0


# Factory function to create visibility callbacks for dX_width fields
def _create_dx_width_visibility_callback(required_segment_count: int) -> Callable[..., list[bool]]:
    """
    Factory function to create visibility callback functions for dX_width fields.

    Args:
        required_segment_count: The minimum number of bridge segments (D-sections)
                                that must exist for the dX_width field to be
                                potentially visible (before considering the last row rule).

    Returns:
        A callback function suitable for the 'visible' attribute of a NumberField.

    """

    def dx_width_visibility_function(params, **kwargs) -> list[bool]:  # noqa: ANN001, ARG001
        """
        Determines visibility for a dX_width field in the load_zones_array.

        A row's field is visible if:
        1. The number of defined bridge segments is >= required_segment_count.
        2. The row is not the last row in the load_zones_array.
        """
        num_segments = _get_current_num_segments(params)
        num_load_zones = _get_current_num_load_zones(params)

        if num_load_zones <= 0:
            return []

        visibility_list = []
        for i in range(num_load_zones):
            is_visible = (num_segments >= required_segment_count) and (i < num_load_zones - 1)
            visibility_list.append(is_visible)

        return visibility_list

    return dx_width_visibility_function


# Generate the visibility callbacks using a dictionary comprehension
DX_WIDTH_VISIBILITY_CALLBACKS = {i: _create_dx_width_visibility_callback(i) for i in range(1, MAX_LOAD_ZONE_SEGMENT_FIELDS + 1)}


# --- Functions for dynamic reinforcement zones ---
def calculate_max_array(params: Mapping, **kwargs) -> int:  # noqa: ARG001
    """
    Calculate the maximum number of reinforcement zones based on bridge segments.

    Args:
        params: Parameters object containing bridge_segments_array
        **kwargs: Additional keyword arguments (unused).

    Returns:
        The maximum number of reinforcement zones (3 per segment)

    """
    sections = len(params.bridge_segments_array)
    return 3 * (sections - 1)


def define_options_numbering(params: Mapping, **kwargs) -> list:  # noqa: ARG001
    """
    Define options for zone numbering based on the number of segments.

    Args:
        params: Parameters containing bridge_segments_array
        **kwargs: Additional keyword arguments (unused).

    Returns:
        list: List of zone numbers in format "location-segment" (e.g., ["1-1", "2-1", "3-1", "1-2", "2-2", "3-2"])

    """
    option_list = []
    num_segments = len(params.bridge_segments_array) - 1
    # For each segment
    for segment in range(num_segments):
        # For each zone (left, middle, right)
        for zone in range(3):
            zone_number = f"{zone + 1}-{segment + 1}"
            option_list.append(zone_number)
    return option_list


class BridgeParametrization(Parametrization):
    """Parametrization for the individual Bridge entity."""

<<<<<<< HEAD
    info = Page("Info", views=["get_bridge_map_view", "get_bridge_summary_view"])
=======
    ###############################################
    ## Info Page
    ##############################################

    info = Page("Info", views=["get_bridge_map_view"])
>>>>>>> 6d86af89

    # Bridge identification section
    info.bridge_info_section = Text(
        """# Bridge Details
Below you'll find key information about this bridge structure."""
    )

    # Saved bridge identifiers (now visible and with better labels)
    info.bridge_objectnumm = TextField("Bridge ID (OBJECTNUMM)", default="", description="Unique identifier for this bridge in the system")
    info.bridge_name = TextField("Bridge Name", default="", description="Official name of this bridge structure")

    # Additional bridge information fields
    info.bridge_description = Text(
        """## Bridge Overview
This bridge model represents a plate bridge structure as part of the automatic assessment model for plate bridges.
Use the tabs below to view geometric properties, load configurations, and analysis results.
        """
    )

    info.lb1 = LineBreak()

    info.bridge_location_header = Text("## Location Information")
    info.location_description = TextField(
        "Location Description", default="", description="Descriptive location of the bridge (e.g., 'Crossing River A at Highway B')"
    )
    info.city = TextField("City/Municipality", default="", description="Municipality where the bridge is located")

    info.lb2 = LineBreak()

    info.bridge_properties_header = Text("## Bridge Properties")
    info.construction_year = NumberField("Construction Year", default=2000, min=1900, max=2100, description="Year when the bridge was constructed")
    info.total_length = NumberField(
        "Total Length", default=0.0, suffix="m", description="Total length of the bridge structure (calculated from segments)"
    )
    info.total_width = NumberField(
        "Total Width", default=0.0, suffix="m", description="Maximum width of the bridge structure (calculated from segments)"
    )

    info.lb3 = LineBreak()

    info.bridge_status_header = Text("## Assessment Status")
    info.assessment_date = TextField("Last Assessment", default="", description="Date of the last assessment")
    info.assessment_status = OptionField(
        "Assessment Status",
        default="Not started",
        options=["Not started", "In progress", "Completed", "Requires attention"],
        description="Current status of the bridge assessment",
    )
    info.assessment_notes = TextAreaField("Assessment Notes", default="", description="Notes about the assessment process or findings")

    input = Page(
        "Invoer",
        views=[
            "get_top_view",
            "get_3d_view",
            "get_2d_horizontal_section",
            "get_2d_longitudinal_section",
            "get_2d_cross_section",
            "get_load_zones_view",
        ],
    )

    ###############################################
    ## Invoer Page
    ##############################################

    # --- Tabs within Invoer Page ---
    input.dimensions = Tab("Dimensies")
    input.geometrie_wapening = Tab("Wapening")
    input.belastingzones = Tab("Belastingzones")
    input.belastingcombinaties = Tab("Belastingcombinaties")

    # ----------------------------------------
    ## Dimensions tab
    # ----------------------------------------

    input.dimensions.segment_explanation = Text(
        """Definieer hier de dwarsdoorsneden (snedes) van de brug.
Elk item in de lijst hieronder representeert een dwarsdoorsnede.
- Het **eerste item** definieert de geometrie van het begin van de brug (snede D1).
- Elk **volgend item** definieert de geometrie van de *volgende* dwarsdoorsnede (D2, D3, etc.).
- Het veld '**Afstand tot vorige snede**' (`l`) geeft de lengte van het brugsegment *tussen* de voorgaande en de huidige snede.
  Dit veld is niet zichtbaar voor de eerste snede.
- De overige dimensievelden (zoals `bz1`, `bz2`, `dz` voor de dikte van zone 1 en 3, en `dz_2` voor de dikte van zone 2)
  beschrijven de eigenschappen van de *huidige* dwarsdoorsnede.
Standaard zijn twee dwarsdoorsneden (D1 en D2) voorgedefinieerd, wat resulteert in één brugsegment.
Pas de waarden aan, of voeg meer dwarsdoorsneden toe/verwijder ze via de '+' en '-' knoppen."""
    )

    input.dimensions.array = DynamicArray(
        "Brug dimensies",
        row_label="D-",
        min=2,
        name="bridge_segments_array",
        default=[
            _create_default_dimension_segment_row(l_value=0, is_first=True),
            _create_default_dimension_segment_row(l_value=10, is_first=False),
        ],
    )
    input.dimensions.array.is_first_segment = BooleanField("Is First Segment Marker", default=False, visible=False)

    input.dimensions.array.bz1 = NumberField("Breedte zone 1", default=10.0, suffix="m")
    input.dimensions.array.bz2 = NumberField("Breedte zone 2", default=5.0, suffix="m")
    input.dimensions.array.bz3 = NumberField("Breedte zone 3", default=15.0, suffix="m")
    input.dimensions.array.dz = NumberField("Dikte zone 1 en 3", default=2.0, suffix="m")
    input.dimensions.array.dz_2 = NumberField("Dikte zone 2", default=3.0, suffix="m")
    input.dimensions.array.col_6 = NumberField("alpha", default=0.0, suffix="Graden", visible=False)

    _l_field_visibility_constraint = DynamicArrayConstraint(
        dynamic_array_name="bridge_segments_array",
        operand=IsFalse(Lookup("$row.is_first_segment")),
    )
    input.dimensions.array.l = NumberField(
        "Afstand tot vorige snede",
        default=10,
        suffix="m",
        visible=_l_field_visibility_constraint,
    )

    # --- Bridge Geometry (moved to geometrie_brug tab) ---
    input.dimensions.lb1 = LineBreak()
    input.dimensions.text_sections = Text("Met onderstaande instellingen kan de locatie van de doorsneden worden ingesteld.")
    input.dimensions.toggle_sections = BooleanField("Toon locaties van de doorsneden in het 3D model", default=False, flex=100)
    input.dimensions.lb2 = LineBreak()
    input.dimensions.horizontal_section_loc = NumberField(
        "Horizontale doorsnede z =", default=-1.0, suffix="m", visible=Lookup("input.dimensions.toggle_sections")
    )
    input.dimensions.lb3 = LineBreak()
    input.dimensions.longitudinal_section_loc = NumberField(
        "Langsdoorsnede y =", default=0.0, suffix="m", visible=Lookup("input.dimensions.toggle_sections")
    )
    input.dimensions.lb4 = LineBreak()
    input.dimensions.cross_section_loc = NumberField(
        "Dwarsdoorsnede x =", default=0.0, suffix="m", visible=Lookup("input.dimensions.toggle_sections")
    )

    # --- Reinforcement Geometry (in geometrie_wapening tab) ---
    input.geometrie_wapening.explanation = Text(
        """Op deze pagina kan de wapening van de brug worden ingevoerd. De wapening moet ingevoerd worden per zone.
De zones corresponderen met de plaatzones die worden gegenereerd op basis van de geometrie:
- Bij de minimale geometrie (2 doorsnedes) ontstaan er 3 zones: "1-1", "2-1" en "3-1"
- Voor elke extra doorsnede komen er 3 nieuwe zones bij: "1-2", "2-2", "3-2", etc.
- Het getal voor het streepje correspondeert met de zone (1=links, 2=midden, 3=rechts)
- Het getal na het streepje geeft aan bij welk segment de zone hoort

Eerst wordt er gevraagd naar de eigenschappen van de hoofdwapening in langs- en dwarsrichting.
Vervolgens kan er per veld aangeklikt worden, of er extra bijlegwapening aanwezig is in de zone.
Wanneer dit wordt aangevinkt, verschijnen dezelfde invoervelden nogmaals, om deze bijlegwapening te definiëren.
In het model, wordt deze bijlegwapening automatisch tussen het bestaande hoofdwapeningsnet gelegd."""
    )  # General reinforcement parameters
    input.geometrie_wapening.staalsoort = OptionField(
        "Staalsoort",
        options=get_steel_qualities(),
        default="B500B",  # Changed to more modern default
        description="De kwaliteit van het betonstaal dat wordt toegepast in de brug.",
    )

    input.geometrie_wapening.dekking = NumberField(
        "Betondekking",
        default=55.0,
        suffix="mm",
        description="De betondekking is de afstand tussen de buitenkant van het beton en de buitenste wapeningslaag.",
    )
    input.geometrie_wapening.langswapening_buiten = BooleanField(
        "Langswapening aan buitenzijde?",
        default=True,
        description=(
            "Indien aangevinkt ligt de langswapening aan de buitenzijde van het beton. Indien uitgevinkt ligt de dwarswapening aan de buitenzijde."
        ),
    )

    input.geometrie_wapening.zones = DynamicArray(
        "Wapening per zone",
        min=3,
        max=calculate_max_array,
        name="reinforcement_zones_array",
        default=[
            {
                "zone_number": "1-1",
                "hoofdwapening_langs_boven_diameter": 12.0,
                "hoofdwapening_langs_boven_hart_op_hart": 150.0,
                "hoofdwapening_langs_onder_diameter": 12.0,
                "hoofdwapening_langs_onder_hart_op_hart": 150.0,
                "hoofdwapening_dwars_diameter": 12.0,
                "hoofdwapening_dwars_hart_op_hart": 150.0,
                "heeft_bijlegwapening": False,
            },
            {
                "zone_number": "2-1",
                "hoofdwapening_langs_boven_diameter": 12.0,
                "hoofdwapening_langs_boven_hart_op_hart": 150.0,
                "hoofdwapening_langs_onder_diameter": 12.0,
                "hoofdwapening_langs_onder_hart_op_hart": 150.0,
                "hoofdwapening_dwars_diameter": 12.0,
                "hoofdwapening_dwars_hart_op_hart": 150.0,
                "heeft_bijlegwapening": False,
            },
            {
                "zone_number": "3-1",
                "hoofdwapening_langs_boven_diameter": 12.0,
                "hoofdwapening_langs_boven_hart_op_hart": 150.0,
                "hoofdwapening_langs_onder_diameter": 12.0,
                "hoofdwapening_langs_onder_hart_op_hart": 150.0,
                "hoofdwapening_dwars_diameter": 12.0,
                "hoofdwapening_dwars_hart_op_hart": 150.0,
                "heeft_bijlegwapening": False,
            },
        ],
    )

    # Zone number display
    input.geometrie_wapening.zones.zone_number = OptionField(
        "Zone nummer", options=define_options_numbering, description="Dit is het zone nummer dat correspondeert met de zone in de brug."
    )

    input.geometrie_wapening.zones.lb1 = LineBreak()

    # Main reinforcement - Longitudinal top
    input.geometrie_wapening.zones.hoofdwapening_langs_boven_diameter = NumberField(
        "Diameter hoofdwapening langsrichting boven", default=12.0, suffix="mm", flex=47
    )
    input.geometrie_wapening.zones.hoofdwapening_langs_boven_hart_op_hart = NumberField(
        "H.o.h. afstand hoofdwapening langsrichting boven", default=150.0, suffix="mm", flex=53
    )
    input.geometrie_wapening.zones.lb2 = LineBreak()

    # Main reinforcement - Longitudinal bottom
    input.geometrie_wapening.zones.hoofdwapening_langs_onder_diameter = NumberField(
        "Diameter hoofdwapening langsrichting onder", default=12.0, suffix="mm", flex=47
    )
    input.geometrie_wapening.zones.hoofdwapening_langs_onder_hart_op_hart = NumberField(
        "H.o.h. afstand hoofdwapening langsrichting onder", default=150.0, suffix="mm", flex=53
    )
    input.geometrie_wapening.zones.lb3 = LineBreak()

    # Main reinforcement - Transverse

    input.geometrie_wapening.zones.hoofdwapening_dwars_diameter = NumberField(
        "Diameter hoofdwapening dwarsrichting", default=12.0, suffix="mm", flex=47
    )

    input.geometrie_wapening.zones.hoofdwapening_dwars_hart_op_hart = NumberField(
        "H.o.h. afstand hoofdwapening dwarsrichting", default=150.0, suffix="mm", flex=53
    )

    # Visual separator for bijlegwapening
    input.geometrie_wapening.zones.separator1 = LineBreak()

    # Additional reinforcement toggle
    input.geometrie_wapening.zones.heeft_bijlegwapening = BooleanField("Bijlegwapening aanwezig?", default=False)

    # Additional reinforcement fields - only visible when heeft_bijlegwapening is True
    _bijleg_visibility = DynamicArrayConstraint(
        dynamic_array_name="reinforcement_zones_array",
        operand=Lookup("$row.heeft_bijlegwapening"),
    )

    input.geometrie_wapening.zones.lb4 = LineBreak()

    input.geometrie_wapening.zones.bijlegwapening_langs_boven_diameter = NumberField(
        "Diameter bijlegwapening langsrichting boven", default=12.0, suffix="mm", flex=47, visible=_bijleg_visibility
    )
    input.geometrie_wapening.zones.bijlegwapening_langs_boven_hart_op_hart = NumberField(
        "H.o.h. afstand bijlegwapening langsrichting boven", default=150.0, suffix="mm", flex=53, visible=_bijleg_visibility
    )

    input.geometrie_wapening.zones.lb5 = LineBreak()

    # Additional reinforcement - Longitudinal bottom
    input.geometrie_wapening.zones.bijlegwapening_langs_onder_diameter = NumberField(
        "Diameter bijlegwapening langsrichting onder", default=12.0, suffix="mm", flex=47, visible=_bijleg_visibility
    )
    input.geometrie_wapening.zones.bijlegwapening_langs_onder_hart_op_hart = NumberField(
        "H.o.h. afstand bijlegwapening langsrichting onder", default=150.0, suffix="mm", flex=53, visible=_bijleg_visibility
    )

    input.geometrie_wapening.zones.lb6 = LineBreak()

    # Additional reinforcement - Transverse
    input.geometrie_wapening.zones.bijlegwapening_dwars_diameter = NumberField(
        "Diameter bijlegwapening dwarsrichting", default=12.0, suffix="mm", flex=47, visible=_bijleg_visibility
    )
    input.geometrie_wapening.zones.bijlegwapening_dwars_hart_op_hart = NumberField(
        "H.o.h. afstand bijlegwapening dwarsrichting", default=150.0, suffix="mm", flex=53, visible=_bijleg_visibility
    )

    # --- Load Zones (in belastingzones tab) ---
    input.belastingzones.info_text = Text(
        "Definieer hier de belastingzones. Elke zone wordt gestapeld vanaf één zijde van de brug. "
        "Vul alleen breedtes in voor de daadwerkelijk gedefinieerde brugsegmenten (D-nummers) "
        "onder de tab 'Dimensies'. De laatste belastingzone loopt automatisch door tot het einde van de brug; "
        "hiervoor hoeven dus geen segmentbreedtes (D-waardes) ingevuld te worden."
    )

    input.belastingzones.load_zones_array = DynamicArray(
        "Belastingzones",
        row_label="Belasting Zone",
        name="load_zones_data_array",
        default=[
            _create_default_load_zone_row(LOAD_ZONE_TYPES[0], 1.5),  # Voetgangers
            _create_default_load_zone_row(LOAD_ZONE_TYPES[1], 3.0),  # Fietsers
            _create_default_load_zone_row(LOAD_ZONE_TYPES[3], 0.5),  # Berm (new)
            _create_default_load_zone_row(LOAD_ZONE_TYPES[2], 10.5),  # Auto (Rijbaan)
        ],
    )
    input.belastingzones.load_zones_array.zone_type = OptionField("Type belastingzone", options=LOAD_ZONE_TYPES, default=LOAD_ZONE_TYPES[0])

    # Dynamically create dX_width fields for the load_zones_array
    for _idx_field in range(1, MAX_LOAD_ZONE_SEGMENT_FIELDS + 1):
        _field = NumberField(
            f"Breedte zone bij D{_idx_field}",
            default=2.0,  # Default set to 2.0m for all fields
            min=0.01,  # Minimum value set to 0.01m (1cm)
            suffix="m",
            description=f"Breedte van deze belastingzone ter hoogte van dwarsdoorsnede D{_idx_field}.",
            visible=DX_WIDTH_VISIBILITY_CALLBACKS[_idx_field],
        )
        setattr(input.belastingzones.load_zones_array, f"d{_idx_field}_width", _field)

    # --- Load Combinations (in belastingcombinaties tab) ---
    input.belastingcombinaties.permanent_factor = NumberField("Factor Permanente Belasting", default=1.35)
    input.belastingcombinaties.variable_factor = NumberField("Factor Variabele Belasting", default=1.50)

    # --- Added Pages ---
    scia = Page("SCIA")
    berekening = Page("Berekening")
    rapport = Page("Rapport", views=["get_output_report"])<|MERGE_RESOLUTION|>--- conflicted
+++ resolved
@@ -163,15 +163,7 @@
 class BridgeParametrization(Parametrization):
     """Parametrization for the individual Bridge entity."""
 
-<<<<<<< HEAD
     info = Page("Info", views=["get_bridge_map_view", "get_bridge_summary_view"])
-=======
-    ###############################################
-    ## Info Page
-    ##############################################
-
-    info = Page("Info", views=["get_bridge_map_view"])
->>>>>>> 6d86af89
 
     # Bridge identification section
     info.bridge_info_section = Text(
