--- conflicted
+++ resolved
@@ -17,11 +17,8 @@
     Parametrization,
     Tab,
     Text,
-<<<<<<< HEAD
     MultiSelectField,
-=======
     TextAreaField,
->>>>>>> 6bf0400b
     TextField,
 )
 
@@ -240,7 +237,6 @@
     input.belastingzones = Tab("Belastingzones")
     input.belastingcombinaties = Tab("Belastingcombinaties")
 
-<<<<<<< HEAD
     # --- Load Combinations (in belastingcombinaties tab) ---
     input.belastingcombinaties.cc_class = MultiSelectField("Gevolgklasse", options=['CC1a/b', 'CC2', 'CC3'])
     input.belastingcombinaties.uls_comb_factor = MultiSelectField("Belastingscombinaties", options=['ULS', 'SLS', 'FAT'])
@@ -249,11 +245,10 @@
     input.dimensions.horizontal_section_loc = NumberField("Locatie bovenaanzicht", default=0.0, suffix="m")
     input.dimensions.longitudinal_section_loc = NumberField("Locatie langsdoorsnede", default=1.0, suffix="m")
     input.dimensions.cross_section_loc = NumberField("Locatie dwarsdoorsnede", default=1.0, suffix="m")
-=======
+
     # ----------------------------------------
     ## Dimensions tab
     # ----------------------------------------
->>>>>>> 6bf0400b
 
     input.dimensions.segment_explanation = Text(
         """Definieer hier de dwarsdoorsneden (snedes) van de brug.
