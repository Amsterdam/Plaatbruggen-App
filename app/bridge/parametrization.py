"""Module for the Bridge entity parametrization."""

from collections.abc import Callable
from typing import Any

from viktor import DynamicArray
from viktor.parametrization import (
    BooleanField,
    DynamicArrayConstraint,
    IsFalse,
    LineBreak,
    Lookup,
    NumberField,
    OptionField,
    Page,
    Parametrization,
    Tab,
    Text,
    TextField,
)

<<<<<<< HEAD
# --- Constants for Parametrization ---
MAX_LOAD_ZONE_SEGMENT_FIELDS = 15  # Define how many D-fields (D1 to D15) we'll support for load zones
LOAD_ZONE_TYPES = ["Voetgangers", "Fietsers", "Auto", "Berm"]


# --- Helper functions for DynamicArray Default Rows ---


def _create_default_dimension_segment_row(l_value: int, is_first: bool) -> dict[str, Any]:
    """Creates a dictionary for a default bridge dimension segment row."""
    return {
        "bz1": 10.0,
        "bz2": 5.0,
        "bz3": 15.0,
        "dz": 2.0,
        "dz_2": 3.0,
        "col_6": 0.0,
        "l": l_value,
        "is_first_segment": is_first,
    }


def _create_default_load_zone_row(zone_type: str, default_width: float) -> dict[str, Any]:
    """Creates a dictionary for a default load zone row."""
    row: dict[str, Any] = {"zone_type": zone_type}
    for i in range(1, MAX_LOAD_ZONE_SEGMENT_FIELDS + 1):
        row[f"d{i}_width"] = default_width
    return row


# --- Helper functions for Parametrization Logic (e.g., visibility callbacks) ---
def _get_current_num_load_zones(params_obj: "BridgeParametrization") -> int:
    """Helper to get the current number of load zones from params.load_zones_data_array."""
    try:
        if params_obj is None or not hasattr(params_obj, "load_zones_data_array"):
            return 0
        load_zones_array = params_obj.load_zones_data_array
        if load_zones_array is None or not isinstance(load_zones_array, list | tuple):
            return 0
        return len(load_zones_array)
    except (AttributeError, TypeError):
        # Parameters not yet fully defined during app initialization or update – treat as "0" zones
        return 0


def _get_current_num_segments(params_obj: "BridgeParametrization") -> int:
    """Helper to get the current number of segments from params.bridge_segments_array."""
    try:
        if params_obj is None or not hasattr(params_obj, "bridge_segments_array"):
            return 0
        dimension_array = params_obj.bridge_segments_array
        if dimension_array is None or not isinstance(dimension_array, list | tuple):
            return 0
        return len(dimension_array)
    except (AttributeError, TypeError):
        # Parameters not yet fully defined during app initialization or update – treat as "0" segments
        return 0


# Factory function to create visibility callbacks for dX_width fields
def _create_dx_width_visibility_callback(required_segment_count: int) -> Callable[..., list[bool]]:
    """
    Factory function to create visibility callback functions for dX_width fields.

    Args:
        required_segment_count: The minimum number of bridge segments (D-sections)
                                that must exist for the dX_width field to be
                                potentially visible (before considering the last row rule).

    Returns:
        A callback function suitable for the 'visible' attribute of a NumberField.

    """

    def dx_width_visibility_function(params, **kwargs) -> list[bool]:  # noqa: ANN001, ARG001
        """
        Determines visibility for a dX_width field in the load_zones_array.

        A row's field is visible if:
        1. The number of defined bridge segments is >= required_segment_count.
        2. The row is not the last row in the load_zones_array.
        """
        num_segments = _get_current_num_segments(params)
        num_load_zones = _get_current_num_load_zones(params)

        if num_load_zones <= 0:
            return []

        visibility_list = []
        for i in range(num_load_zones):
            is_visible = (num_segments >= required_segment_count) and (i < num_load_zones - 1)
            visibility_list.append(is_visible)

        return visibility_list

    return dx_width_visibility_function


# Generate the visibility callbacks using a dictionary comprehension
DX_WIDTH_VISIBILITY_CALLBACKS = {i: _create_dx_width_visibility_callback(i) for i in range(1, MAX_LOAD_ZONE_SEGMENT_FIELDS + 1)}

=======
from .geometry_functions import get_steel_qualities

def calculate_max_array(params, **kwargs) -> int:
    sections = len(params.bridge_segments_array)
    max = 3 * (sections - 1)

    return max

def define_options_numbering(params, **kwargs) -> list:
    """Define options for zone numbering based on the number of segments.
    
    Args:
        params: Parameters containing bridge_segments_array
        **kwargs: Additional keyword arguments
        
    Returns:
        list: List of zone numbers in format "location-segment" (e.g., ["1-1", "2-1", "3-1", "1-2", "2-2", "3-2"])
    """
    option_list = []
    num_segments = len(params.bridge_segments_array) - 1
    
    # For each segment
    for segment in range(num_segments):
        # For each zone (left, middle, right)
        for zone in range(3):
            zone_number = f"{zone + 1}-{segment + 1}"
            option_list.append(zone_number)
            
    return option_list
>>>>>>> abcd4f0a

class BridgeParametrization(Parametrization):
    """Parametrization for the individual Bridge entity."""

    info = Page("Info", views=["get_bridge_map_view"])

    # Hidden fields to store bridge identifiers, moved under the 'info' page
    info.bridge_objectnumm = TextField("Bridge OBJECTNUMM", visible=False)
    info.bridge_name = TextField("Bridge Name", visible=False)

    input = Page(
        "Invoer",
        views=[
            "get_top_view",
            "get_3d_view",
            "get_2d_horizontal_section",
            "get_2d_longitudinal_section",
            "get_2d_cross_section",
            "get_load_zones_view",
        ],
    )

    # --- Tabs within Invoer Page ---
    input.dimensions = Tab("Dimensies")
    input.geometrie_wapening = Tab("Wapening")
    input.belastingzones = Tab("Belastingzones")
    input.belastingcombinaties = Tab("Belastingcombinaties")

    # --- Bridge Geometry (moved to geometrie_brug tab) ---
    input.dimensions.horizontal_section_loc = NumberField("Locatie bovenaanzicht", default=0.0, suffix="m")
    input.dimensions.longitudinal_section_loc = NumberField("Locatie langsdoorsnede", default=1.0, suffix="m")
    input.dimensions.cross_section_loc = NumberField("Locatie dwarsdoorsnede", default=1.0, suffix="m")

    input.dimensions.segment_explanation = Text(
        """Definieer hier de dwarsdoorsneden (snedes) van de brug.
Elk item in de lijst hieronder representeert een dwarsdoorsnede.
- Het **eerste item** definieert de geometrie van het begin van de brug (snede D1).
- Elk **volgend item** definieert de geometrie van de *volgende* dwarsdoorsnede (D2, D3, etc.).
- Het veld '**Afstand tot vorige snede**' (`l`) geeft de lengte van het brugsegment *tussen* de voorgaande en de huidige snede.
  Dit veld is niet zichtbaar voor de eerste snede.
- De overige dimensievelden (zoals `bz1`, `bz2`, `dz` voor de dikte van zone 1 en 3, en `dz_2` voor de dikte van zone 2)
  beschrijven de eigenschappen van de *huidige* dwarsdoorsnede.
Standaard zijn twee dwarsdoorsneden (D1 en D2) voorgedefinieerd, wat resulteert in één brugsegment.
Pas de waarden aan, of voeg meer dwarsdoorsneden toe/verwijder ze via de '+' en '-' knoppen."""
    )
    input.dimensions.array = DynamicArray(
        "Brug dimensies",
        row_label="D-",
        min=2,
        name="bridge_segments_array",
        default=[
            _create_default_dimension_segment_row(l_value=0, is_first=True),
            _create_default_dimension_segment_row(l_value=10, is_first=False),
        ],
    )
    input.dimensions.array.is_first_segment = BooleanField("Is First Segment Marker", default=False, visible=False)

    input.dimensions.array.bz1 = NumberField("Breedte zone 1", default=10.0, suffix="m")
    input.dimensions.array.bz2 = NumberField("Breedte zone 2", default=5.0, suffix="m")
    input.dimensions.array.bz3 = NumberField("Breedte zone 3", default=15.0, suffix="m")
    input.dimensions.array.dz = NumberField("Dikte zone 1 en 3", default=2.0, suffix="m")
    input.dimensions.array.dz_2 = NumberField("Dikte zone 2", default=3.0, suffix="m")
    input.dimensions.array.col_6 = NumberField("alpha", default=0.0, suffix="Graden")

    _l_field_visibility_constraint = DynamicArrayConstraint(
        dynamic_array_name="bridge_segments_array",
        operand=IsFalse(Lookup("$row.is_first_segment")),
    )
    input.dimensions.array.l = NumberField(
        "Afstand tot vorige snede",
        default=10,
        suffix="m",
        visible=_l_field_visibility_constraint,
    )

    # --- Reinforcement Geometry (in geometrie_wapening tab) ---
    input.geometrie_wapening.explanation = Text(
        """Op deze pagina kan de wapening van de brug worden ingevoerd. De wapening moet ingevoerd worden per zone.
De zones corresponderen met de plaatzones die worden gegenereerd op basis van de geometrie:
- Bij de minimale geometrie (2 doorsnedes) ontstaan er 3 zones: "1-1", "2-1" en "3-1"
- Voor elke extra doorsnede komen er 3 nieuwe zones bij: "1-2", "2-2", "3-2", etc.
- Het getal voor het streepje correspondeert met de zone (1=links, 2=midden, 3=rechts)
- Het getal na het streepje geeft aan bij welk segment de zone hoort

Eerst wordt er gevraagd naar de eigenschappen van de hoofdwapening in langs- en dwarsrichting. 
Vervolgens kan er per veld aangeklikt worden, of er extra bijlegwapening aanwezig is in de zone. 
Wanneer dit wordt aangevinkt, verschijnen dezelfde invoervelden nogmaals, om deze bijlegwapening te definiëren. 
In het model, wordt deze bijlegwapening automatisch tussen het bestaande hoofdwapeningsnet gelegd."""
    )    # General reinforcement parameters
    input.geometrie_wapening.staalsoort = OptionField(
        "Staalsoort",
        options=get_steel_qualities(),
        default="B500B",  # Changed to more modern default
        description="De kwaliteit van het betonstaal dat wordt toegepast in de brug."
    )
    
    input.geometrie_wapening.dekking = NumberField(
        "Betondekking", 
        default=55.0, 
        suffix="mm",
        description="De betondekking is de afstand tussen de buitenkant van het beton en de buitenste wapeningslaag."
    )    
    input.geometrie_wapening.langswapening_buiten = BooleanField(
        "Langswapening aan buitenzijde?", 
        default=True,
        description="Indien aangevinkt ligt de langswapening aan de buitenzijde van het beton. Indien uitgevinkt ligt de dwarswapening aan de buitenzijde."
    )

    input.geometrie_wapening.zones = DynamicArray(
        "Wapening per zone",
        min=3,
        max=calculate_max_array,
        name="reinforcement_zones_array",
        default= [{
                    "zone_number": "1-1",
                    "hoofdwapening_langs_boven_diameter": 12.0,
                    "hoofdwapening_langs_boven_hart_op_hart": 150.0,
                    "hoofdwapening_langs_onder_diameter": 12.0,
                    "hoofdwapening_langs_onder_hart_op_hart": 150.0,
                    "hoofdwapening_dwars_diameter": 12.0,
                    "hoofdwapening_dwars_hart_op_hart": 150.0,
                    "heeft_bijlegwapening": False,
                },
                {
                    "zone_number": "2-1",
                    "hoofdwapening_langs_boven_diameter": 12.0,
                    "hoofdwapening_langs_boven_hart_op_hart": 150.0,
                    "hoofdwapening_langs_onder_diameter": 12.0,
                    "hoofdwapening_langs_onder_hart_op_hart": 150.0,
                    "hoofdwapening_dwars_diameter": 12.0,
                    "hoofdwapening_dwars_hart_op_hart": 150.0,
                    "heeft_bijlegwapening": False,
                },
                {
                    "zone_number": "3-1",
                    "hoofdwapening_langs_boven_diameter": 12.0,
                    "hoofdwapening_langs_boven_hart_op_hart": 150.0,
                    "hoofdwapening_langs_onder_diameter": 12.0,
                    "hoofdwapening_langs_onder_hart_op_hart": 150.0,
                    "hoofdwapening_dwars_diameter": 12.0,
                    "hoofdwapening_dwars_hart_op_hart": 150.0,
                    "heeft_bijlegwapening": False,
                },
        ]    
    )
    
    # Zone number display
    input.geometrie_wapening.zones.zone_number = OptionField(
        "Zone nummer",
        options=define_options_numbering,
        description="Dit is het zone nummer dat correspondeert met de zone in de brug."
    )

    input.geometrie_wapening.zones.lb1 = LineBreak()

    # Main reinforcement - Longitudinal top
    input.geometrie_wapening.zones.hoofdwapening_langs_boven_diameter = NumberField(
        "Diameter hoofdwapening langsrichting boven", default=12.0, suffix="mm"
    )
    input.geometrie_wapening.zones.hoofdwapening_langs_boven_hart_op_hart = NumberField(
        "Hart-op-hart afstand hoofdwapening langsrichting boven", default=150.0, suffix="mm"
    )
    input.geometrie_wapening.zones.lb2 = LineBreak()

    # Main reinforcement - Longitudinal bottom
    input.geometrie_wapening.zones.hoofdwapening_langs_onder_diameter = NumberField(
        "Diameter hoofdwapening langsrichting onder", default=12.0, suffix="mm"
    )
    input.geometrie_wapening.zones.hoofdwapening_langs_onder_hart_op_hart = NumberField(
        "Hart-op-hart afstand hoofdwapening langsrichting onder", default=150.0, suffix="mm"
    )
    input.geometrie_wapening.zones.lb3 = LineBreak()

    # Main reinforcement - Transverse
    input.geometrie_wapening.zones.hoofdwapening_dwars_diameter = NumberField(
        "Diameter hoofdwapening dwarsrichting", default=12.0, suffix="mm"
    )
    input.geometrie_wapening.zones.hoofdwapening_dwars_hart_op_hart = NumberField(
        "Hart-op-hart afstand hoofdwapening dwarsrichting", default=150.0, suffix="mm"
    )

    # Visual separator for bijlegwapening
    input.geometrie_wapening.zones.separator1 = LineBreak()

    # Additional reinforcement toggle
    input.geometrie_wapening.zones.heeft_bijlegwapening = BooleanField(
        "Bijlegwapening aanwezig?", default=False
    )

    # Additional reinforcement fields - only visible when heeft_bijlegwapening is True
    _bijleg_visibility = DynamicArrayConstraint(
        dynamic_array_name="reinforcement_zones_array",
        operand=Lookup("$row.heeft_bijlegwapening"),
    )

    input.geometrie_wapening.zones.lb4 = LineBreak()

    input.geometrie_wapening.zones.bijlegwapening_langs_boven_diameter = NumberField(
        "Diameter bijlegwapening langsrichting boven", default=12.0, suffix="mm", visible=_bijleg_visibility
    )
    input.geometrie_wapening.zones.bijlegwapening_langs_boven_hart_op_hart = NumberField(
        "Hart-op-hart afstand bijlegwapening langsrichting boven", default=150.0, suffix="mm", visible=_bijleg_visibility
    )

    input.geometrie_wapening.zones.lb5 = LineBreak()

    # Additional reinforcement - Longitudinal bottom
    input.geometrie_wapening.zones.bijlegwapening_langs_onder_diameter = NumberField(
        "Diameter bijlegwapening langsrichting onder", default=12.0, suffix="mm", visible=_bijleg_visibility
    )
    input.geometrie_wapening.zones.bijlegwapening_langs_onder_hart_op_hart = NumberField(
        "Hart-op-hart afstand bijlegwapening langsrichting onder", default=150.0, suffix="mm", visible=_bijleg_visibility
    )

    input.geometrie_wapening.zones.lb6 = LineBreak()

    # Additional reinforcement - Transverse
    input.geometrie_wapening.zones.bijlegwapening_dwars_diameter = NumberField(
        "Diameter bijlegwapening dwarsrichting", default=12.0, suffix="mm", visible=_bijleg_visibility
    )
    input.geometrie_wapening.zones.bijlegwapening_dwars_hart_op_hart = NumberField(
        "Hart-op-hart afstand bijlegwapening dwarsrichting", default=150.0, suffix="mm", visible=_bijleg_visibility
    )

    # --- Load Zones (in belastingzones tab) ---
    input.belastingzones.info_text = Text(
        "Definieer hier de belastingzones. Elke zone wordt gestapeld vanaf één zijde van de brug. "
        "Vul alleen breedtes in voor de daadwerkelijk gedefinieerde brugsegmenten (D-nummers) "
        "onder de tab 'Dimensies'. De laatste belastingzone loopt automatisch door tot het einde van de brug; "
        "hiervoor hoeven dus geen segmentbreedtes (D-waardes) ingevuld te worden."
    )

    input.belastingzones.load_zones_array = DynamicArray(
        "Belastingzones",
        row_label="Belasting Zone",
        name="load_zones_data_array",
        default=[
            _create_default_load_zone_row(LOAD_ZONE_TYPES[0], 1.5),  # Voetgangers
            _create_default_load_zone_row(LOAD_ZONE_TYPES[1], 3.0),  # Fietsers
            _create_default_load_zone_row(LOAD_ZONE_TYPES[3], 0.5),  # Berm (new)
            _create_default_load_zone_row(LOAD_ZONE_TYPES[2], 10.5),  # Auto (Rijbaan)
        ],
    )
    input.belastingzones.load_zones_array.zone_type = OptionField("Type belastingzone", options=LOAD_ZONE_TYPES, default=LOAD_ZONE_TYPES[0])

    # Dynamically create dX_width fields for the load_zones_array
    for _idx_field in range(1, MAX_LOAD_ZONE_SEGMENT_FIELDS + 1):
        _field = NumberField(
            f"Breedte zone bij D{_idx_field}",
            default=2.0,  # Default set to 2.0m for all fields
            min=0.01,  # Minimum value set to 0.01m (1cm)
            suffix="m",
            description=f"Breedte van deze belastingzone ter hoogte van dwarsdoorsnede D{_idx_field}.",
            visible=DX_WIDTH_VISIBILITY_CALLBACKS[_idx_field],
        )
        setattr(input.belastingzones.load_zones_array, f"d{_idx_field}_width", _field)

    # --- Load Combinations (in belastingcombinaties tab) ---
    input.belastingcombinaties.permanent_factor = NumberField("Factor Permanente Belasting", default=1.35)
    input.belastingcombinaties.variable_factor = NumberField("Factor Variabele Belasting", default=1.50)

    # --- Added Pages ---
    scia = Page("SCIA")
    berekening = Page("Berekening")
    rapport = Page("Rapport", views=["get_output_report"])<|MERGE_RESOLUTION|>--- conflicted
+++ resolved
@@ -1,6 +1,6 @@
 """Module for the Bridge entity parametrization."""
 
-from collections.abc import Callable
+from collections.abc import Callable, Mapping
 from typing import Any
 
 from viktor import DynamicArray
@@ -19,7 +19,8 @@
     TextField,
 )
 
-<<<<<<< HEAD
+from .geometry_functions import get_steel_qualities
+
 # --- Constants for Parametrization ---
 MAX_LOAD_ZONE_SEGMENT_FIELDS = 15  # Define how many D-fields (D1 to D15) we'll support for load zones
 LOAD_ZONE_TYPES = ["Voetgangers", "Fietsers", "Auto", "Berm"]
@@ -121,21 +122,32 @@
 # Generate the visibility callbacks using a dictionary comprehension
 DX_WIDTH_VISIBILITY_CALLBACKS = {i: _create_dx_width_visibility_callback(i) for i in range(1, MAX_LOAD_ZONE_SEGMENT_FIELDS + 1)}
 
-=======
-from .geometry_functions import get_steel_qualities
-
-def calculate_max_array(params, **kwargs) -> int:
+
+# --- Functions for dynamic reinforcement zones ---
+def calculate_max_array(params: Mapping, **kwargs) -> int:  # noqa: ARG001
+    """
+    Calculate the maximum number of reinforcement zones based on bridge segments.
+    
+    Args:
+        params: Parameters object containing bridge_segments_array
+        **kwargs: Additional keyword arguments required by VIKTOR
+        
+    Returns:
+        The maximum number of reinforcement zones (3 per segment)
+    """
     sections = len(params.bridge_segments_array)
-    max = 3 * (sections - 1)
-
-    return max
-
-def define_options_numbering(params, **kwargs) -> list:
-    """Define options for zone numbering based on the number of segments.
+    max_zones = 3 * (sections - 1)
+
+    return max_zones
+
+
+def define_options_numbering(params: Mapping, **kwargs) -> list:  # noqa: ARG001
+    """
+    Define options for zone numbering based on the number of segments.
     
     Args:
         params: Parameters containing bridge_segments_array
-        **kwargs: Additional keyword arguments
+        **kwargs: Additional keyword arguments required by VIKTOR
         
     Returns:
         list: List of zone numbers in format "location-segment" (e.g., ["1-1", "2-1", "3-1", "1-2", "2-2", "3-2"])
@@ -151,7 +163,7 @@
             option_list.append(zone_number)
             
     return option_list
->>>>>>> abcd4f0a
+
 
 class BridgeParametrization(Parametrization):
     """Parametrization for the individual Bridge entity."""
@@ -236,28 +248,28 @@
 - Het getal voor het streepje correspondeert met de zone (1=links, 2=midden, 3=rechts)
 - Het getal na het streepje geeft aan bij welk segment de zone hoort
 
-Eerst wordt er gevraagd naar de eigenschappen van de hoofdwapening in langs- en dwarsrichting. 
-Vervolgens kan er per veld aangeklikt worden, of er extra bijlegwapening aanwezig is in de zone. 
-Wanneer dit wordt aangevinkt, verschijnen dezelfde invoervelden nogmaals, om deze bijlegwapening te definiëren. 
+Eerst wordt er gevraagd naar de eigenschappen van de hoofdwapening in langs- en dwarsrichting.
+Vervolgens kan er per veld aangeklikt worden, of er extra bijlegwapening aanwezig is in de zone.
+Wanneer dit wordt aangevinkt, verschijnen dezelfde invoervelden nogmaals, om deze bijlegwapening te definiëren.
 In het model, wordt deze bijlegwapening automatisch tussen het bestaande hoofdwapeningsnet gelegd."""
     )    # General reinforcement parameters
     input.geometrie_wapening.staalsoort = OptionField(
         "Staalsoort",
         options=get_steel_qualities(),
         default="B500B",  # Changed to more modern default
-        description="De kwaliteit van het betonstaal dat wordt toegepast in de brug."
-    )
-    
+        description="De kwaliteit van het betonstaal dat wordt toegepast in de brug.",
+    )
+
     input.geometrie_wapening.dekking = NumberField(
-        "Betondekking", 
-        default=55.0, 
+        "Betondekking",
+        default=55.0,
         suffix="mm",
-        description="De betondekking is de afstand tussen de buitenkant van het beton en de buitenste wapeningslaag."
-    )    
+        description="De betondekking is de afstand tussen de buitenkant van het beton en de buitenste wapeningslaag.",
+    )
     input.geometrie_wapening.langswapening_buiten = BooleanField(
-        "Langswapening aan buitenzijde?", 
+        "Langswapening aan buitenzijde?",
         default=True,
-        description="Indien aangevinkt ligt de langswapening aan de buitenzijde van het beton. Indien uitgevinkt ligt de dwarswapening aan de buitenzijde."
+        description="Indien aangevinkt ligt de langswapening aan de buitenzijde van het beton. Indien uitgevinkt ligt de dwarswapening aan de buitenzijde.",
     )
 
     input.geometrie_wapening.zones = DynamicArray(
@@ -265,44 +277,43 @@
         min=3,
         max=calculate_max_array,
         name="reinforcement_zones_array",
-        default= [{
-                    "zone_number": "1-1",
-                    "hoofdwapening_langs_boven_diameter": 12.0,
-                    "hoofdwapening_langs_boven_hart_op_hart": 150.0,
-                    "hoofdwapening_langs_onder_diameter": 12.0,
-                    "hoofdwapening_langs_onder_hart_op_hart": 150.0,
-                    "hoofdwapening_dwars_diameter": 12.0,
-                    "hoofdwapening_dwars_hart_op_hart": 150.0,
-                    "heeft_bijlegwapening": False,
-                },
-                {
-                    "zone_number": "2-1",
-                    "hoofdwapening_langs_boven_diameter": 12.0,
-                    "hoofdwapening_langs_boven_hart_op_hart": 150.0,
-                    "hoofdwapening_langs_onder_diameter": 12.0,
-                    "hoofdwapening_langs_onder_hart_op_hart": 150.0,
-                    "hoofdwapening_dwars_diameter": 12.0,
-                    "hoofdwapening_dwars_hart_op_hart": 150.0,
-                    "heeft_bijlegwapening": False,
-                },
-                {
-                    "zone_number": "3-1",
-                    "hoofdwapening_langs_boven_diameter": 12.0,
-                    "hoofdwapening_langs_boven_hart_op_hart": 150.0,
-                    "hoofdwapening_langs_onder_diameter": 12.0,
-                    "hoofdwapening_langs_onder_hart_op_hart": 150.0,
-                    "hoofdwapening_dwars_diameter": 12.0,
-                    "hoofdwapening_dwars_hart_op_hart": 150.0,
-                    "heeft_bijlegwapening": False,
-                },
-        ]    
-    )
-    
+        default=[
+            {
+                "zone_number": "1-1",
+                "hoofdwapening_langs_boven_diameter": 12.0,
+                "hoofdwapening_langs_boven_hart_op_hart": 150.0,
+                "hoofdwapening_langs_onder_diameter": 12.0,
+                "hoofdwapening_langs_onder_hart_op_hart": 150.0,
+                "hoofdwapening_dwars_diameter": 12.0,
+                "hoofdwapening_dwars_hart_op_hart": 150.0,
+                "heeft_bijlegwapening": False,
+            },
+            {
+                "zone_number": "2-1",
+                "hoofdwapening_langs_boven_diameter": 12.0,
+                "hoofdwapening_langs_boven_hart_op_hart": 150.0,
+                "hoofdwapening_langs_onder_diameter": 12.0,
+                "hoofdwapening_langs_onder_hart_op_hart": 150.0,
+                "hoofdwapening_dwars_diameter": 12.0,
+                "hoofdwapening_dwars_hart_op_hart": 150.0,
+                "heeft_bijlegwapening": False,
+            },
+            {
+                "zone_number": "3-1",
+                "hoofdwapening_langs_boven_diameter": 12.0,
+                "hoofdwapening_langs_boven_hart_op_hart": 150.0,
+                "hoofdwapening_langs_onder_diameter": 12.0,
+                "hoofdwapening_langs_onder_hart_op_hart": 150.0,
+                "hoofdwapening_dwars_diameter": 12.0,
+                "hoofdwapening_dwars_hart_op_hart": 150.0,
+                "heeft_bijlegwapening": False,
+            },
+        ],
+    )
+
     # Zone number display
     input.geometrie_wapening.zones.zone_number = OptionField(
-        "Zone nummer",
-        options=define_options_numbering,
-        description="Dit is het zone nummer dat correspondeert met de zone in de brug."
+        "Zone nummer", options=define_options_numbering, description="Dit is het zone nummer dat correspondeert met de zone in de brug."
     )
 
     input.geometrie_wapening.zones.lb1 = LineBreak()
@@ -326,9 +337,7 @@
     input.geometrie_wapening.zones.lb3 = LineBreak()
 
     # Main reinforcement - Transverse
-    input.geometrie_wapening.zones.hoofdwapening_dwars_diameter = NumberField(
-        "Diameter hoofdwapening dwarsrichting", default=12.0, suffix="mm"
-    )
+    input.geometrie_wapening.zones.hoofdwapening_dwars_diameter = NumberField("Diameter hoofdwapening dwarsrichting", default=12.0, suffix="mm")
     input.geometrie_wapening.zones.hoofdwapening_dwars_hart_op_hart = NumberField(
         "Hart-op-hart afstand hoofdwapening dwarsrichting", default=150.0, suffix="mm"
     )
@@ -337,9 +346,7 @@
     input.geometrie_wapening.zones.separator1 = LineBreak()
 
     # Additional reinforcement toggle
-    input.geometrie_wapening.zones.heeft_bijlegwapening = BooleanField(
-        "Bijlegwapening aanwezig?", default=False
-    )
+    input.geometrie_wapening.zones.heeft_bijlegwapening = BooleanField("Bijlegwapening aanwezig?", default=False)
 
     # Additional reinforcement fields - only visible when heeft_bijlegwapening is True
     _bijleg_visibility = DynamicArrayConstraint(
