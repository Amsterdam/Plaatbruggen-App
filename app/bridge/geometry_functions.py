"""Functions for geometry calculations in the Bridge application."""

import csv
from pathlib import Path
from app.constants import REINFORCEMENT_PATH


def get_steel_qualities() -> list[str]:
    """
    Get list of available steel qualities from the CSV file.

    Returns:
        list: List of steel quality names

    """
<<<<<<< HEAD
    csv_path = Path(__file__).parent.parent.parent / "resources" / "data" / "materials" / "betonstaalkwaliteit.csv"
    with open(csv_path) as f:
        csv_reader = csv.DictReader(f, delimiter=";")
        return [row["Betonstaalkwaliteit"].strip('"') for row in csv_reader]
=======
    csv_path = REINFORCEMENT_PATH
    steel_qualities = []
    
    with open(csv_path, 'r') as f:
        csv_reader = csv.DictReader(f, delimiter=';')
        for row in csv_reader:
            # The first column header is "Betonstaalkwaliteit"
            steel_qualities.append(row["Betonstaalkwaliteit"].strip('"'))
    
    return steel_qualities
>>>>>>> 541d6e6b
<|MERGE_RESOLUTION|>--- conflicted
+++ resolved
@@ -13,12 +13,6 @@
         list: List of steel quality names
 
     """
-<<<<<<< HEAD
-    csv_path = Path(__file__).parent.parent.parent / "resources" / "data" / "materials" / "betonstaalkwaliteit.csv"
-    with open(csv_path) as f:
-        csv_reader = csv.DictReader(f, delimiter=";")
-        return [row["Betonstaalkwaliteit"].strip('"') for row in csv_reader]
-=======
     csv_path = REINFORCEMENT_PATH
     steel_qualities = []
     
@@ -28,5 +22,4 @@
             # The first column header is "Betonstaalkwaliteit"
             steel_qualities.append(row["Betonstaalkwaliteit"].strip('"'))
     
-    return steel_qualities
->>>>>>> 541d6e6b
+    return steel_qualities